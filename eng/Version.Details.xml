<?xml version="1.0" encoding="utf-8"?>
<Dependencies>
  <ProductDependencies>
    <Dependency Name="Microsoft.Private.Winforms" Version="5.0.5-servicing.21167.1">
      <Uri>https://dev.azure.com/dnceng/internal/_git/dotnet-winforms</Uri>
      <Sha>b47cabfdc9c35f9b3305e5e11c2957d81fee26af</Sha>
    </Dependency>
    <Dependency Name="Microsoft.Dotnet.WinForms.ProjectTemplates" Version="5.0.5-servicing.21167.1">
      <Uri>https://dev.azure.com/dnceng/internal/_git/dotnet-winforms</Uri>
      <Sha>b47cabfdc9c35f9b3305e5e11c2957d81fee26af</Sha>
    </Dependency>
    <Dependency Name="Microsoft.Win32.Registry" Version="5.0.0" CoherentParentDependency="Microsoft.Private.Winforms">
      <Uri>https://github.com/dotnet/runtime</Uri>
      <Sha>cf258a14b70ad9069470a108f13765e0e5988f51</Sha>
    </Dependency>
    <Dependency Name="System.CodeDom" Version="5.0.0" CoherentParentDependency="Microsoft.Private.Winforms">
      <Uri>https://github.com/dotnet/runtime</Uri>
      <Sha>cf258a14b70ad9069470a108f13765e0e5988f51</Sha>
    </Dependency>
    <Dependency Name="System.Configuration.ConfigurationManager" Version="5.0.0" CoherentParentDependency="Microsoft.Private.Winforms">
      <Uri>https://github.com/dotnet/runtime</Uri>
      <Sha>cf258a14b70ad9069470a108f13765e0e5988f51</Sha>
    </Dependency>
    <Dependency Name="System.Diagnostics.EventLog" Version="5.0.1" CoherentParentDependency="Microsoft.Private.Winforms">
      <Uri>https://dev.azure.com/dnceng/internal/_git/dotnet-runtime</Uri>
      <Sha>c636bbdc8a2d393d07c0e9407a4f8923ba1a21cb</Sha>
    </Dependency>
    <Dependency Name="System.DirectoryServices" Version="5.0.0" CoherentParentDependency="Microsoft.Private.Winforms">
      <Uri>https://github.com/dotnet/runtime</Uri>
      <Sha>cf258a14b70ad9069470a108f13765e0e5988f51</Sha>
    </Dependency>
    <Dependency Name="System.Drawing.Common" Version="5.0.2" CoherentParentDependency="Microsoft.Private.Winforms">
      <Uri>https://dev.azure.com/dnceng/internal/_git/dotnet-runtime</Uri>
      <Sha>f27d33729518f5aa478aa818b7b4f54a4d50bef1</Sha>
    </Dependency>
    <Dependency Name="System.Reflection.Emit" Version="5.0.0-alpha.1.19563.6">
      <Uri>https://github.com/dotnet/corefx</Uri>
      <Sha>5cee7c97d602f294e27c582d4dab81ec388f1d7b</Sha>
    </Dependency>
    <Dependency Name="System.Reflection.MetadataLoadContext" Version="5.0.1" CoherentParentDependency="Microsoft.Private.Winforms">
      <Uri>https://dev.azure.com/dnceng/internal/_git/dotnet-runtime</Uri>
      <Sha>2f740adc1457e8a28c1c072993b66f515977eb51</Sha>
    </Dependency>
    <Dependency Name="System.Security.AccessControl" Version="5.0.0" CoherentParentDependency="Microsoft.Private.Winforms">
      <Uri>https://github.com/dotnet/runtime</Uri>
      <Sha>cf258a14b70ad9069470a108f13765e0e5988f51</Sha>
    </Dependency>
    <Dependency Name="System.Security.Cryptography.Xml" Version="5.0.0" CoherentParentDependency="Microsoft.Private.Winforms">
      <Uri>https://github.com/dotnet/runtime</Uri>
      <Sha>cf258a14b70ad9069470a108f13765e0e5988f51</Sha>
    </Dependency>
    <Dependency Name="System.Security.Permissions" Version="5.0.0" CoherentParentDependency="Microsoft.Private.Winforms">
      <Uri>https://github.com/dotnet/runtime</Uri>
      <Sha>cf258a14b70ad9069470a108f13765e0e5988f51</Sha>
    </Dependency>
    <Dependency Name="System.Security.Principal.Windows" Version="5.0.0" CoherentParentDependency="Microsoft.Private.Winforms">
      <Uri>https://github.com/dotnet/runtime</Uri>
      <Sha>cf258a14b70ad9069470a108f13765e0e5988f51</Sha>
    </Dependency>
    <Dependency Name="System.Windows.Extensions" Version="5.0.0" CoherentParentDependency="Microsoft.Private.Winforms">
      <Uri>https://github.com/dotnet/runtime</Uri>
      <Sha>cf258a14b70ad9069470a108f13765e0e5988f51</Sha>
    </Dependency>
    <Dependency Name="Microsoft.NETCore.Platforms" Version="5.0.2" CoherentParentDependency="Microsoft.Private.Winforms">
      <Uri>https://dev.azure.com/dnceng/internal/_git/dotnet-runtime</Uri>
      <Sha>2f740adc1457e8a28c1c072993b66f515977eb51</Sha>
    </Dependency>
    <Dependency Name="Microsoft.DotNet.Wpf.DncEng" Version="5.0.6-servicing.21206.6">
      <Uri>https://dev.azure.com/dnceng/internal/_git/dotnet-wpf-int</Uri>
<<<<<<< HEAD
      <Sha>64d5af96affe5b0cf879d2e375d2d6497844d216</Sha>
=======
      <Sha>c21d63ab091fe802b9817ae5cd4caf71f9581339</Sha>
>>>>>>> 2a230146
    </Dependency>
    <Dependency Name="System.IO.Packaging" Version="5.0.0" CoherentParentDependency="Microsoft.Private.Winforms">
      <Uri>https://github.com/dotnet/runtime</Uri>
      <Sha>cf258a14b70ad9069470a108f13765e0e5988f51</Sha>
    </Dependency>
    <Dependency Name="Microsoft.NETCore.Runtime.CoreCLR" Version="5.0.0-alpha1.19562.1">
      <Uri>https://github.com/dotnet/coreclr</Uri>
      <Sha>d5bb8bf2437d447750cf0203dd55bb5160ff36b8</Sha>
    </Dependency>
    <Dependency Name="Microsoft.NETCore.ILDAsm" Version="5.0.5-servicing.21166.9" CoherentParentDependency="Microsoft.Private.Winforms">
      <Uri>https://dev.azure.com/dnceng/internal/_git/dotnet-runtime</Uri>
      <Sha>2f740adc1457e8a28c1c072993b66f515977eb51</Sha>
    </Dependency>
    <Dependency Name="Microsoft.NETCore.ILAsm" Version="5.0.5-servicing.21166.9" CoherentParentDependency="Microsoft.Private.Winforms">
      <Uri>https://dev.azure.com/dnceng/internal/_git/dotnet-runtime</Uri>
      <Sha>2f740adc1457e8a28c1c072993b66f515977eb51</Sha>
    </Dependency>
    <Dependency Name="System.Resources.Extensions" Version="5.0.0" CoherentParentDependency="Microsoft.Private.Winforms">
      <Uri>https://github.com/dotnet/runtime</Uri>
      <Sha>cf258a14b70ad9069470a108f13765e0e5988f51</Sha>
    </Dependency>
    <Dependency Name="Microsoft.NETCore.App.Internal" Version="5.0.5-servicing.21166.9" CoherentParentDependency="Microsoft.Private.Winforms">
      <Uri>https://dev.azure.com/dnceng/internal/_git/dotnet-runtime</Uri>
      <Sha>2f740adc1457e8a28c1c072993b66f515977eb51</Sha>
    </Dependency>
    <Dependency Name="Microsoft.NETCore.App.Ref" Version="5.0.0" CoherentParentDependency="Microsoft.Private.Winforms">
      <Uri>https://github.com/dotnet/runtime</Uri>
      <Sha>cf258a14b70ad9069470a108f13765e0e5988f51</Sha>
    </Dependency>
    <Dependency Name="Microsoft.NETCore.App.Runtime.win-x64" Version="5.0.5" CoherentParentDependency="Microsoft.Private.Winforms">
      <Uri>https://dev.azure.com/dnceng/internal/_git/dotnet-runtime</Uri>
      <Sha>2f740adc1457e8a28c1c072993b66f515977eb51</Sha>
    </Dependency>
  </ProductDependencies>
  <ToolsetDependencies>
    <Dependency Name="Microsoft.DotNet.Arcade.Sdk" Version="5.0.0-beta.21160.3">
      <Uri>https://github.com/dotnet/arcade</Uri>
      <Sha>670382be6a978ba401c21c57ba44311199d2682a</Sha>
    </Dependency>
    <Dependency Name="Microsoft.DotNet.CodeAnalysis" Version="5.0.0-beta.21160.3">
      <Uri>https://github.com/dotnet/arcade</Uri>
      <Sha>670382be6a978ba401c21c57ba44311199d2682a</Sha>
    </Dependency>
    <Dependency Name="Microsoft.DotNet.Helix.Sdk" Version="5.0.0-beta.21160.3">
      <Uri>https://github.com/dotnet/arcade</Uri>
      <Sha>670382be6a978ba401c21c57ba44311199d2682a</Sha>
    </Dependency>
    <Dependency Name="Microsoft.DotNet.ApiCompat" Version="5.0.0-beta.21160.3">
      <Uri>https://github.com/dotnet/arcade</Uri>
      <Sha>670382be6a978ba401c21c57ba44311199d2682a</Sha>
    </Dependency>
    <Dependency Name="Microsoft.DotNet.GenAPI" Version="5.0.0-beta.21160.3">
      <Uri>https://github.com/dotnet/arcade</Uri>
      <Sha>670382be6a978ba401c21c57ba44311199d2682a</Sha>
    </Dependency>
  </ToolsetDependencies>
</Dependencies><|MERGE_RESOLUTION|>--- conflicted
+++ resolved
@@ -67,11 +67,7 @@
     </Dependency>
     <Dependency Name="Microsoft.DotNet.Wpf.DncEng" Version="5.0.6-servicing.21206.6">
       <Uri>https://dev.azure.com/dnceng/internal/_git/dotnet-wpf-int</Uri>
-<<<<<<< HEAD
       <Sha>64d5af96affe5b0cf879d2e375d2d6497844d216</Sha>
-=======
-      <Sha>c21d63ab091fe802b9817ae5cd4caf71f9581339</Sha>
->>>>>>> 2a230146
     </Dependency>
     <Dependency Name="System.IO.Packaging" Version="5.0.0" CoherentParentDependency="Microsoft.Private.Winforms">
       <Uri>https://github.com/dotnet/runtime</Uri>
