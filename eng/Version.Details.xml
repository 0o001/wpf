--- conflicted
+++ resolved
@@ -1,7 +1,6 @@
 <?xml version="1.0" encoding="utf-8"?>
 <Dependencies>
   <ProductDependencies>
-<<<<<<< HEAD
     <Dependency Name="Microsoft.Private.Winforms" Version="5.0.10-servicing.21403.3">
       <Uri>https://dev.azure.com/dnceng/internal/_git/dotnet-winforms</Uri>
       <Sha>185104f4d45a963037396dc96eb881844f59fcd7</Sha>
@@ -9,15 +8,6 @@
     <Dependency Name="Microsoft.Dotnet.WinForms.ProjectTemplates" Version="5.0.10-servicing.21403.3">
       <Uri>https://dev.azure.com/dnceng/internal/_git/dotnet-winforms</Uri>
       <Sha>185104f4d45a963037396dc96eb881844f59fcd7</Sha>
-=======
-    <Dependency Name="Microsoft.Private.Winforms" Version="5.0.9-servicing.21363.2">
-      <Uri>https://dev.azure.com/dnceng/internal/_git/dotnet-winforms</Uri>
-      <Sha>c352dea1e3b0bb93896c861b439a41a0bb8fd90f</Sha>
-    </Dependency>
-    <Dependency Name="Microsoft.Dotnet.WinForms.ProjectTemplates" Version="5.0.9-servicing.21363.2">
-      <Uri>https://dev.azure.com/dnceng/internal/_git/dotnet-winforms</Uri>
-      <Sha>c352dea1e3b0bb93896c861b439a41a0bb8fd90f</Sha>
->>>>>>> d0aac49a
     </Dependency>
     <Dependency Name="Microsoft.Win32.Registry" Version="5.0.0" CoherentParentDependency="Microsoft.Private.Winforms">
       <Uri>https://github.com/dotnet/runtime</Uri>
@@ -75,15 +65,9 @@
       <Uri>https://dev.azure.com/dnceng/internal/_git/dotnet-runtime</Uri>
       <Sha>2f740adc1457e8a28c1c072993b66f515977eb51</Sha>
     </Dependency>
-<<<<<<< HEAD
     <Dependency Name="Microsoft.DotNet.Wpf.DncEng" Version="5.0.10-servicing.21410.2">
       <Uri>https://dev.azure.com/dnceng/internal/_git/dotnet-wpf-int</Uri>
       <Sha>92b99a40b1ce3f558daab090da94ee3b10e00c2e</Sha>
-=======
-    <Dependency Name="Microsoft.DotNet.Wpf.DncEng" Version="5.0.9-servicing.21365.4">
-      <Uri>https://dev.azure.com/dnceng/internal/_git/dotnet-wpf-int</Uri>
-      <Sha>db38a8977720c3cfdb5c542c4051d0887adf62fd</Sha>
->>>>>>> d0aac49a
     </Dependency>
     <Dependency Name="System.IO.Packaging" Version="5.0.0" CoherentParentDependency="Microsoft.Private.Winforms">
       <Uri>https://github.com/dotnet/runtime</Uri>
