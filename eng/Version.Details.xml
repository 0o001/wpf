<?xml version="1.0" encoding="utf-8"?>
<Dependencies>
  <ProductDependencies>
    <Dependency Name="Microsoft.Private.Winforms" Version="5.0.5-servicing.21124.4">
      <Uri>https://dev.azure.com/dnceng/internal/_git/dotnet-winforms</Uri>
      <Sha>9cf29dcb054d2728abf5a32889d29c26ed013037</Sha>
    </Dependency>
    <Dependency Name="Microsoft.Dotnet.WinForms.ProjectTemplates" Version="5.0.5-servicing.21124.4">
      <Uri>https://dev.azure.com/dnceng/internal/_git/dotnet-winforms</Uri>
      <Sha>9cf29dcb054d2728abf5a32889d29c26ed013037</Sha>
    </Dependency>
    <Dependency Name="Microsoft.Win32.Registry" Version="5.0.0" CoherentParentDependency="Microsoft.Private.Winforms">
      <Uri>https://github.com/dotnet/runtime</Uri>
      <Sha>cf258a14b70ad9069470a108f13765e0e5988f51</Sha>
    </Dependency>
    <Dependency Name="System.CodeDom" Version="5.0.0" CoherentParentDependency="Microsoft.Private.Winforms">
      <Uri>https://github.com/dotnet/runtime</Uri>
      <Sha>cf258a14b70ad9069470a108f13765e0e5988f51</Sha>
    </Dependency>
    <Dependency Name="System.Configuration.ConfigurationManager" Version="5.0.0" CoherentParentDependency="Microsoft.Private.Winforms">
      <Uri>https://github.com/dotnet/runtime</Uri>
      <Sha>cf258a14b70ad9069470a108f13765e0e5988f51</Sha>
    </Dependency>
    <Dependency Name="System.Diagnostics.EventLog" Version="5.0.1" CoherentParentDependency="Microsoft.Private.Winforms">
      <Uri>https://dev.azure.com/dnceng/internal/_git/dotnet-runtime</Uri>
      <Sha>c636bbdc8a2d393d07c0e9407a4f8923ba1a21cb</Sha>
    </Dependency>
    <Dependency Name="System.DirectoryServices" Version="5.0.0" CoherentParentDependency="Microsoft.Private.Winforms">
      <Uri>https://github.com/dotnet/runtime</Uri>
      <Sha>cf258a14b70ad9069470a108f13765e0e5988f51</Sha>
    </Dependency>
    <Dependency Name="System.Drawing.Common" Version="5.0.2" CoherentParentDependency="Microsoft.Private.Winforms">
      <Uri>https://dev.azure.com/dnceng/internal/_git/dotnet-runtime</Uri>
      <Sha>f27d33729518f5aa478aa818b7b4f54a4d50bef1</Sha>
    </Dependency>
    <Dependency Name="System.Reflection.Emit" Version="5.0.0-alpha.1.19563.6">
      <Uri>https://github.com/dotnet/corefx</Uri>
      <Sha>5cee7c97d602f294e27c582d4dab81ec388f1d7b</Sha>
    </Dependency>
    <Dependency Name="System.Reflection.MetadataLoadContext" Version="5.0.0" CoherentParentDependency="Microsoft.Private.Winforms">
      <Uri>https://github.com/dotnet/runtime</Uri>
      <Sha>cf258a14b70ad9069470a108f13765e0e5988f51</Sha>
    </Dependency>
    <Dependency Name="System.Security.AccessControl" Version="5.0.0" CoherentParentDependency="Microsoft.Private.Winforms">
      <Uri>https://github.com/dotnet/runtime</Uri>
      <Sha>cf258a14b70ad9069470a108f13765e0e5988f51</Sha>
    </Dependency>
    <Dependency Name="System.Security.Cryptography.Xml" Version="5.0.0" CoherentParentDependency="Microsoft.Private.Winforms">
      <Uri>https://github.com/dotnet/runtime</Uri>
      <Sha>cf258a14b70ad9069470a108f13765e0e5988f51</Sha>
    </Dependency>
    <Dependency Name="System.Security.Permissions" Version="5.0.0" CoherentParentDependency="Microsoft.Private.Winforms">
      <Uri>https://github.com/dotnet/runtime</Uri>
      <Sha>cf258a14b70ad9069470a108f13765e0e5988f51</Sha>
    </Dependency>
    <Dependency Name="System.Security.Principal.Windows" Version="5.0.0" CoherentParentDependency="Microsoft.Private.Winforms">
      <Uri>https://github.com/dotnet/runtime</Uri>
      <Sha>cf258a14b70ad9069470a108f13765e0e5988f51</Sha>
    </Dependency>
    <Dependency Name="System.Windows.Extensions" Version="5.0.0" CoherentParentDependency="Microsoft.Private.Winforms">
      <Uri>https://github.com/dotnet/runtime</Uri>
      <Sha>cf258a14b70ad9069470a108f13765e0e5988f51</Sha>
    </Dependency>
    <Dependency Name="Microsoft.NETCore.Platforms" Version="5.0.1" CoherentParentDependency="Microsoft.Private.Winforms">
      <Uri>https://dev.azure.com/dnceng/internal/_git/dotnet-runtime</Uri>
      <Sha>c636bbdc8a2d393d07c0e9407a4f8923ba1a21cb</Sha>
    </Dependency>
<<<<<<< HEAD
    <Dependency Name="Microsoft.DotNet.Wpf.DncEng" Version="5.0.2-servicing.21117.2">
=======
    <Dependency Name="Microsoft.DotNet.Wpf.DncEng" Version="5.0.2-servicing.21117.1">
>>>>>>> 054b86c9
      <Uri>https://dev.azure.com/dnceng/internal/_git/dotnet-wpf-int</Uri>
      <Sha>c16c1e51e85596267b49a2e6d9e00cc3922b5357</Sha>
    </Dependency>
    <Dependency Name="System.IO.Packaging" Version="5.0.0" CoherentParentDependency="Microsoft.Private.Winforms">
      <Uri>https://github.com/dotnet/runtime</Uri>
      <Sha>cf258a14b70ad9069470a108f13765e0e5988f51</Sha>
    </Dependency>
    <Dependency Name="Microsoft.NETCore.Runtime.CoreCLR" Version="5.0.0-alpha1.19562.1">
      <Uri>https://github.com/dotnet/coreclr</Uri>
      <Sha>d5bb8bf2437d447750cf0203dd55bb5160ff36b8</Sha>
    </Dependency>
    <Dependency Name="Microsoft.NETCore.ILDAsm" Version="5.0.4-servicing.21116.14" CoherentParentDependency="Microsoft.Private.Winforms">
      <Uri>https://dev.azure.com/dnceng/internal/_git/dotnet-runtime</Uri>
      <Sha>f27d33729518f5aa478aa818b7b4f54a4d50bef1</Sha>
    </Dependency>
    <Dependency Name="Microsoft.NETCore.ILAsm" Version="5.0.4-servicing.21116.14" CoherentParentDependency="Microsoft.Private.Winforms">
      <Uri>https://dev.azure.com/dnceng/internal/_git/dotnet-runtime</Uri>
      <Sha>f27d33729518f5aa478aa818b7b4f54a4d50bef1</Sha>
    </Dependency>
    <Dependency Name="System.Resources.Extensions" Version="5.0.0" CoherentParentDependency="Microsoft.Private.Winforms">
      <Uri>https://github.com/dotnet/runtime</Uri>
      <Sha>cf258a14b70ad9069470a108f13765e0e5988f51</Sha>
    </Dependency>
    <Dependency Name="Microsoft.NETCore.App.Internal" Version="5.0.4-servicing.21116.14" CoherentParentDependency="Microsoft.Private.Winforms">
      <Uri>https://dev.azure.com/dnceng/internal/_git/dotnet-runtime</Uri>
      <Sha>f27d33729518f5aa478aa818b7b4f54a4d50bef1</Sha>
    </Dependency>
    <Dependency Name="Microsoft.NETCore.App.Ref" Version="5.0.0" CoherentParentDependency="Microsoft.Private.Winforms">
      <Uri>https://github.com/dotnet/runtime</Uri>
      <Sha>cf258a14b70ad9069470a108f13765e0e5988f51</Sha>
    </Dependency>
    <Dependency Name="Microsoft.NETCore.App.Runtime.win-x64" Version="5.0.4" CoherentParentDependency="Microsoft.Private.Winforms">
      <Uri>https://dev.azure.com/dnceng/internal/_git/dotnet-runtime</Uri>
      <Sha>f27d33729518f5aa478aa818b7b4f54a4d50bef1</Sha>
    </Dependency>
  </ProductDependencies>
  <ToolsetDependencies>
    <Dependency Name="Microsoft.DotNet.Arcade.Sdk" Version="5.0.0-beta.21112.3">
      <Uri>https://github.com/dotnet/arcade</Uri>
      <Sha>d8c68c834bcca3f721ad1550404807e301ba7afe</Sha>
    </Dependency>
    <Dependency Name="Microsoft.DotNet.CodeAnalysis" Version="5.0.0-beta.21112.3">
      <Uri>https://github.com/dotnet/arcade</Uri>
      <Sha>d8c68c834bcca3f721ad1550404807e301ba7afe</Sha>
    </Dependency>
    <Dependency Name="Microsoft.DotNet.Helix.Sdk" Version="5.0.0-beta.21112.3">
      <Uri>https://github.com/dotnet/arcade</Uri>
      <Sha>d8c68c834bcca3f721ad1550404807e301ba7afe</Sha>
    </Dependency>
    <Dependency Name="Microsoft.DotNet.ApiCompat" Version="5.0.0-beta.21112.3">
      <Uri>https://github.com/dotnet/arcade</Uri>
      <Sha>d8c68c834bcca3f721ad1550404807e301ba7afe</Sha>
    </Dependency>
    <Dependency Name="Microsoft.DotNet.GenAPI" Version="5.0.0-beta.21112.3">
      <Uri>https://github.com/dotnet/arcade</Uri>
      <Sha>d8c68c834bcca3f721ad1550404807e301ba7afe</Sha>
    </Dependency>
  </ToolsetDependencies>
</Dependencies><|MERGE_RESOLUTION|>--- conflicted
+++ resolved
@@ -65,11 +65,7 @@
       <Uri>https://dev.azure.com/dnceng/internal/_git/dotnet-runtime</Uri>
       <Sha>c636bbdc8a2d393d07c0e9407a4f8923ba1a21cb</Sha>
     </Dependency>
-<<<<<<< HEAD
     <Dependency Name="Microsoft.DotNet.Wpf.DncEng" Version="5.0.2-servicing.21117.2">
-=======
-    <Dependency Name="Microsoft.DotNet.Wpf.DncEng" Version="5.0.2-servicing.21117.1">
->>>>>>> 054b86c9
       <Uri>https://dev.azure.com/dnceng/internal/_git/dotnet-wpf-int</Uri>
       <Sha>c16c1e51e85596267b49a2e6d9e00cc3922b5357</Sha>
     </Dependency>
