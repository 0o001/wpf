--- conflicted
+++ resolved
@@ -65,15 +65,9 @@
       <Uri>https://dev.azure.com/dnceng/internal/_git/dotnet-runtime</Uri>
       <Sha>2f740adc1457e8a28c1c072993b66f515977eb51</Sha>
     </Dependency>
-<<<<<<< HEAD
-    <Dependency Name="Microsoft.DotNet.Wpf.DncEng" Version="5.0.10-servicing.21410.2">
-      <Uri>https://dev.azure.com/dnceng/internal/_git/dotnet-wpf-int</Uri>
-      <Sha>92b99a40b1ce3f558daab090da94ee3b10e00c2e</Sha>
-=======
     <Dependency Name="Microsoft.DotNet.Wpf.DncEng" Version="5.0.9-servicing.21365.4">
       <Uri>https://dev.azure.com/dnceng/internal/_git/dotnet-wpf-int</Uri>
       <Sha>db38a8977720c3cfdb5c542c4051d0887adf62fd</Sha>
->>>>>>> 49481529
     </Dependency>
     <Dependency Name="System.IO.Packaging" Version="5.0.0" CoherentParentDependency="Microsoft.Private.Winforms">
       <Uri>https://github.com/dotnet/runtime</Uri>
