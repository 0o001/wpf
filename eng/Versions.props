--- conflicted
+++ resolved
@@ -5,15 +5,11 @@
     <VersionPrefix>4.8.0</VersionPrefix>
     <PreReleaseVersionLabel>rc2</PreReleaseVersionLabel>
     <AssemblyVersion>4.0.0.0</AssemblyVersion>
-<<<<<<< HEAD
     <!--
         When StabilizePackageVersion is set to 'true', this branch will produce stable outputs for 'Shipping' packages
     -->
     <StabilizePackageVersion Condition="'$(StabilizePackageVersion)' == ''">true</StabilizePackageVersion>                                                                                             
     <DotNetFinalVersionKind Condition="'$(StabilizePackageVersion)' == 'true'">release</DotNetFinalVersionKind>
-=======
-    <SystemIOPackagingVersion>4.6.0-rc2.19460.1</SystemIOPackagingVersion>
->>>>>>> 2eec7de3
   </PropertyGroup>
   
   <!-- NuGet Package Versions -->
@@ -36,20 +32,12 @@
   </PropertyGroup>
   <!-- Packages that come from https://github.com/dotnet/corefx via core-setup coherency parent dependency -->
   <PropertyGroup>
-<<<<<<< HEAD
-    <MicrosoftWin32RegistryPackageVersion>4.6.0-preview9.19409.17</MicrosoftWin32RegistryPackageVersion>
-    <SystemCodeDomPackageVersion>4.6.0-preview9.19409.17</SystemCodeDomPackageVersion>
-    <SystemConfigurationConfigurationManagerPackageVersion>4.6.0-preview9.19409.17</SystemConfigurationConfigurationManagerPackageVersion>
-    <SystemDiagnosticsEventLogPackageVersion>4.6.0-preview9.19409.17</SystemDiagnosticsEventLogPackageVersion>
-    <SystemIOPackagingVersion>4.6.0-preview9.19409.17</SystemIOPackagingVersion>
-    <SystemReflectionEmitPackageVersion>4.6.0-preview9.19409.17</SystemReflectionEmitPackageVersion>
-=======
     <MicrosoftWin32RegistryPackageVersion>4.6.0-rc2.19460.1</MicrosoftWin32RegistryPackageVersion>
     <SystemCodeDomPackageVersion>4.6.0-rc2.19460.1</SystemCodeDomPackageVersion>
     <SystemConfigurationConfigurationManagerPackageVersion>4.6.0-rc2.19460.1</SystemConfigurationConfigurationManagerPackageVersion>
     <SystemDiagnosticsEventLogPackageVersion>4.6.0-rc2.19460.1</SystemDiagnosticsEventLogPackageVersion>
+    <SystemIOPackagingVersion>4.6.0-rc2.19460.1</SystemIOPackagingVersion>
     <SystemReflectionEmitPackageVersion>4.6.0-rc2.19460.1</SystemReflectionEmitPackageVersion>
->>>>>>> 2eec7de3
     <SystemReflectionTypeExtensionsPackageVersion>4.6.0-preview4.19176.11</SystemReflectionTypeExtensionsPackageVersion>
     <SystemSecurityAccessControlPackageVersion>4.6.0-rc2.19460.1</SystemSecurityAccessControlPackageVersion>
     <SystemSecurityCryptographyXmlPackageVersion>4.6.0-rc2.19460.1</SystemSecurityCryptographyXmlPackageVersion>
