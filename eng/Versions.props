--- conflicted
+++ resolved
@@ -9,11 +9,7 @@
       Version prefix used by a few projects like Project Templates
       Revision portion of Major.Minor.Revision usually updated every release
     -->
-<<<<<<< HEAD
     <TraditionalVersionPrefix>3.1.11</TraditionalVersionPrefix>
-=======
-    <TraditionalVersionPrefix>3.1.10</TraditionalVersionPrefix>
->>>>>>> 81cfee1e
     <PreReleaseVersionLabel>servicing</PreReleaseVersionLabel>
     <DotNetUseShippingVersions>true</DotNetUseShippingVersions>
     <AssemblyVersion>4.0.0.0</AssemblyVersion>
@@ -22,11 +18,7 @@
   </PropertyGroup>
   <!-- NuGet Package Versions -->
   <PropertyGroup>
-<<<<<<< HEAD
-    <MicrosoftPrivateWinformsVersion>4.8.1-servicing.20513.3</MicrosoftPrivateWinformsVersion>
-=======
     <MicrosoftPrivateWinformsVersion>4.8.1-servicing.20561.1</MicrosoftPrivateWinformsVersion>
->>>>>>> 81cfee1e
   </PropertyGroup>
   <!-- Packages that come from https://github.com/dotnet/coreclr -->
   <PropertyGroup>
