{
  "tools": {
    "dotnet": "5.0.100-rc.1.20452.10",
    "runtimes": {
      "dotnet": [
        "2.1.7",
        "$(MicrosoftNetCoreAppInternalVersion)"
      ]
    },
    "vs": {
      "version": "16.5"
    }
  },
  "msbuild-sdks": {
<<<<<<< HEAD
    "Microsoft.DotNet.Arcade.Sdk": "5.0.0-beta.20464.13",
    "Microsoft.DotNet.Helix.Sdk": "5.0.0-beta.20464.13"
=======
    "Microsoft.DotNet.Arcade.Sdk": "5.0.0-beta.20474.4",
    "Microsoft.DotNet.Helix.Sdk": "5.0.0-beta.20474.4"
>>>>>>> c4f2fc16
  },
  "sdk": {
    "version": "5.0.100-rc.1.20452.10"
  },
  "native-tools": {
    "strawberry-perl": "5.28.1.1-1",
    "net-framework-48-ref-assemblies": "0.0.0.1",
    "dotnet-api-docs_net5.0": "0.0.0.2",
    "net-framework-472-iltools": "0.0.0.1"
  }
}<|MERGE_RESOLUTION|>--- conflicted
+++ resolved
@@ -12,13 +12,8 @@
     }
   },
   "msbuild-sdks": {
-<<<<<<< HEAD
-    "Microsoft.DotNet.Arcade.Sdk": "5.0.0-beta.20464.13",
-    "Microsoft.DotNet.Helix.Sdk": "5.0.0-beta.20464.13"
-=======
     "Microsoft.DotNet.Arcade.Sdk": "5.0.0-beta.20474.4",
     "Microsoft.DotNet.Helix.Sdk": "5.0.0-beta.20474.4"
->>>>>>> c4f2fc16
   },
   "sdk": {
     "version": "5.0.100-rc.1.20452.10"
