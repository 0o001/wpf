// Licensed to the .NET Foundation under one or more agreements.
// The .NET Foundation licenses this file to you under the MIT license.
// See the LICENSE file in the project root for more information.

//---------------------------------------------------------------------------
//
// Description:
//   Markup Compiler class that compiles the markup in a Xaml file into a
//   binary stream (Baml) and\or code (IL) in an assembly.
//
//---------------------------------------------------------------------------

#pragma warning disable 1634, 1691

using System;
using System.Xml;
using System.IO;
using System.Text;
using System.Reflection;
using System.Globalization;
using System.ComponentModel;
using System.Security.Cryptography;

using System.CodeDom;
using System.CodeDom.Compiler;
using System.Collections;
using System.Collections.Generic;
using System.ComponentModel.Design.Serialization;

using System.Diagnostics;
using System.Diagnostics.CodeAnalysis;

using System.Threading;
using MS.Internal.Markup;
using MS.Internal.Tasks;
using MS.Utility;   // for SR
using Microsoft.Build.Utilities;
using Microsoft.Build.Tasks.Windows;
using System.Runtime.CompilerServices;

namespace MS.Internal
{
    internal sealed class MarkupCompiler
    {
#region ExternalAPI

#region Public Properties

        ///<summary>String that specifies the directory to place the generated files into</summary>
        public string TargetPath
        {
            get { return _targetPath; }
            set { _targetPath = value;}
        }

        /// <summary>
        /// The version of the assembly
        /// </summary>
        public string AssemblyVersion
        {
            get { return _assemblyVersion; }
            set { _assemblyVersion = value; }
        }

        /// <summary>
        /// The public key token of the assembly
        /// </summary>
        public string AssemblyPublicKeyToken
        {
            get { return _assemblyPublicKeyToken; }
            set { _assemblyPublicKeyToken = value; }
        }

        ///<summary>Array of loose files associated with this assembly</summary>
        public string [] ContentList
        {
            get { return _contentList; }
            set { _contentList = value; }
        }

        /// <summary>
        /// Splash screen image to be displayed before application init
        /// </summary>
        public string SplashImage
        {
            set { _splashImage = value; }
        }

        ///<summary> Array of local xaml page files to be compiled at pass2 </summary>
        public string[] LocalXamlPages
        {
            get { return _localXamlPages; }
        }

        ///<summary> Local Application xaml file to be compiled at pass2 </summary>
        public string LocalXamlApplication
        {
            get { return _localXamlApplication; }
        }

        /// <summary>
        /// ReferenceAssemblyList. every item is an instance of ReferenceAssembly.
        /// </summary>
        /// <value></value>
        public ArrayList ReferenceAssemblyList
        {
            get { return _referenceAssemblyList; }
            set { _referenceAssemblyList = value; }
        }

        ///<summary>The language source file extension set in a project or the registered default.</summary>
        public string LanguageSourceExtension
        {
            get { return _languageSourceExtension; }
            set { _languageSourceExtension = value; }
        }

        ///<summary>Allows to hook a custom parser during compilation.</summary>
        public ParserHooks ParserHooks
        {
            get { return _parserHooks; }
            set { _parserHooks = value; }
        }

        ///<summary>If true code for supporting hosting in Browser is generated</summary>
        public bool HostInBrowser
        {
            get { return _hostInBrowser; }
            set { _hostInBrowser = value; }
        }

        ///<summary>Generate Debug information in the BAML file.</summary>
        public bool XamlDebuggingInformation
        {
            get { return _xamlDebuggingInformation; }
            set { _xamlDebuggingInformation = value; }
        }

        /// <summary>
        /// Get/Sets the TaskFileService which is used for abstracting simple
        /// files services provided by CLR and the HostObject (IVsMsBuildTaskFileManager)
        /// </summary>
        internal ITaskFileService TaskFileService
        {
            get { return _taskFileService; }
            set { _taskFileService = value; }
        }

        /// <summary>
        /// The CompilerWrapper's TaskLoggingHelper for reporting compiler warnings.
        /// </summary>
        internal TaskLoggingHelper TaskLogger
        {
            set { _taskLogger = value; }
        }

        // If the xaml has local references, then it could have internal element & properties
        // but there is no way to determine this until MCPass2. Yet, GeneratedInternalTypeHelper,
        // which is the class that allows access to legitimate internals, needs to be generated
        // in MCPass1. So, to determine if GeneratedInternalTypeHelper.cs needs to be kept or not,
        // MCPass1 & MCPass2 task will use the HasInternals property as indicated below:

        // In pass1, if this property returns true, it will be due to friend internals & so
        // MCPass1 will just decide to keep the file & this property will be ignored in MCPass2
        // if that task is executed as well.

        // In pass1, if this property returns false, MCPass2 will look at this property again after
        // the Xaml Compiler has been called to compile all the local markup files. Now if this
        // property still returns false, the file will be removed, else it will be kept, because
        // this property was true as the xaml compiler encountered local or friend internals
        // during MCPass2.

        // The above will apply only for a clean build, not incremental build.
        public static bool HasInternals
        {
            get { return XamlTypeMapper.HasInternals; }
        }

#endregion Public Properties

#region Public Events

        /// <summary>
        /// The Error event is fired when an error is encountered while compiling a xaml file.
        /// </summary>
        public event MarkupErrorEventHandler Error;

        /// <summary>
        /// The SourceFileResolve event is fired when it starts to compile one xaml file or handle
        /// resource file. The event handler will resolve the original filepath to a new
        /// SourcePath and RelativeSourceFilePath.
        /// </summary>
        public event SourceFileResolveEventHandler SourceFileResolve;

#endregion Public Events

#region Public Methods

        ///<summary>Complies list of file items comprising an Application.</summary>
        public void Compile(CompilationUnit cu)
        {
            // KnownTypes, XamlTypeMapper, and ReflectionHelper all hold on to data statically that 
            // must not be reused between compilations as different compilations can target different
            //
            // Defensively clear static data even though the prior compilation should have done it.
            // This is done to mitigate against a failed cleanup of a prior compilation from influencing
            // the current compilation.
            XamlTypeMapper.Clear();
            KnownTypes.Clear();
            ReflectionHelper.Dispose();

            try
            {
                CompileCore(cu);
            }
            finally
            {
                // Don't rely on next compilation to reset as that would unnecessarily delay
                // garbage collection of this static data that cannot be reused by the next compilation.
                // Also, the ReflectionHelper must be disposed now to release file locks on assemblies.
                XamlTypeMapper.Clear();
                KnownTypes.Clear();
                ReflectionHelper.Dispose();
            }
        }

        private void CompileCore(CompilationUnit cu)
        {
            try
            {
                AssemblyName = cu.AssemblyName;
                InitCompilerState();

                DefaultNamespace = cu.DefaultNamespace;
                _compilationUnitSourcePath = cu.SourcePath;

                if (!IsLanguageSupported(cu.Language))
                {
                    OnError(new Exception(SR.Get(SRID.UnknownLanguage, cu.Language)));
                    return;
                }

                if (!cu.Pass2)
                {
                    EnsureLanguageSourceExtension();
                }

                if (cu.ApplicationFile.Path != null && cu.ApplicationFile.Path.Length > 0)
                {
                    Initialize(cu.ApplicationFile);
                    ApplicationFile = SourceFileInfo.RelativeSourceFilePath;

                    if (ApplicationFile.Length > 0)
                    {
                        IsCompilingEntryPointClass = true;
                        _Compile(cu.ApplicationFile.Path, cu.Pass2);
                        IsCompilingEntryPointClass = false;

                        if (_pendingLocalFiles != null && _pendingLocalFiles.Count == 1)
                        {
                            Debug.Assert(!cu.Pass2);
                            _localXamlApplication = (string)_pendingLocalFiles[0];
                            _pendingLocalFiles.Clear();
                        }
                    }
                }

                if (cu.FileList != null)
                {
                    for (int i = 0; i < cu.FileList.Length; i++)
                    {
                        FileUnit sourceFile = cu.FileList[i];

                        Initialize(sourceFile);
                        if (SourceFileInfo.RelativeSourceFilePath.Length > 0)
                        {
                            _Compile(sourceFile.Path, cu.Pass2);
                        }
                    }

                    if (_pendingLocalFiles != null && _pendingLocalFiles.Count > 0)
                    {
                        Debug.Assert(!cu.Pass2);
                        _localXamlPages = (string[])_pendingLocalFiles.ToArray(typeof(string));
                        _pendingLocalFiles.Clear();
                    }
                }

                if (!cu.Pass2 && ContentList != null && ContentList.Length > 0)
                {
                    GenerateLooseContentAttributes();
                }

                Debug.Assert(!cu.Pass2 || _pendingLocalFiles == null);
                Debug.Assert(_pendingLocalFiles == null || _pendingLocalFiles.Count == 0);
                _pendingLocalFiles = null;

                if (cu.Pass2)
                {
                    _localAssembly = null;
                    _localXamlApplication = null;
                    _localXamlPages = null;
                }
            }
            finally
            {

                if (s_hashAlgorithm != null)
                {
                    s_hashAlgorithm.Clear();
                    s_hashAlgorithm = null;
                }
            }
        }

#endregion Public Methods

#endregion ExternalAPI

#region Implementation

#region Properties

        private CompilerInfo CompilerInfo
        {
            get { return _ci; }
            set
            {
                _ci = value;
                if (value == null)
                {
                    _codeProvider = null;
                }
            }
        }

        private string ApplicationFile
        {
            get { return _applicationFile; }
            set { _applicationFile = value; }
        }

        private string DefaultNamespace
        {
            get { return _defaultNamespace; }
            set
            {
                IsValidCLRNamespace(value, true);
                _defaultNamespace = value;
            }
        }

        private bool IsCodeNeeded
        {
            get { return _isCodeNeeded; }
            set { _isCodeNeeded = value; }
        }

        internal bool IsBamlNeeded
        {
            get { return IsCompilingEntryPointClass ? _isBamlNeeded : true; }
            set { _isBamlNeeded = value; }
        }

        internal bool IsRootPublic
        {
            get { return _ccRoot != null && _ccRoot.CodeClass.TypeAttributes == TypeAttributes.Public; }
        }

        internal bool ProcessingRootContext
        {
            get { return _ccRoot == null; }
        }

        internal bool IsRootNameScope
        {
            get
            {
                CodeContext cc = (CodeContext)_codeContexts.Peek();
                return cc.IsAllowedNameScope;
            }
        }

        internal bool HasLocalEvent
        {
            get { return _hasLocalEvent; }
            set { _hasLocalEvent = value; }
        }

        internal static bool HasLocalReference
        {
            get { return XamlTypeMapper.HasLocalReference; }
        }

        internal Assembly LocalAssembly
        {
            get
            {
                if (_localAssembly == null)
                {
                    if (LocalAssemblyFile != null)
                    {
                        _localAssembly = ReflectionHelper.LoadAssembly(LocalAssemblyFile.AssemblyName, LocalAssemblyFile.Path);
                    }
                }

                return _localAssembly;
            }
        }

        internal ReferenceAssembly LocalAssemblyFile
        {
            get { return _localAssemblyFile;  }
            set { _localAssemblyFile = value; }
        }

        internal string AssemblyName
        {
            get { return _assemblyName; }
            set { _assemblyName = value; }
        }

        internal SourceFileInfo SourceFileInfo
        {
            get { return _sourceFileInfo; }
            set { _sourceFileInfo = value; }
        }

        internal bool IsCompilingEntryPointClass
        {
            get { return _isCompilingEntryPointClass; }
            set { _isCompilingEntryPointClass = value; _isBamlNeeded = !value; }
        }

        internal static string DefinitionNSPrefix
        {
            get { return _definitionNSPrefix; }
            set { _definitionNSPrefix = value; }
        }

        internal string Language
        {
            get { return _language; }
        }

#endregion Properties

#region CompileUnit

        private void InitCompilerState()
        {
            _hasGeneratedInternalTypeHelper = false;
            CompilerInfo = null;
            InitializeReflectionHelper();
            InitializeTypeMapper();
        }

        //
        // Generate the SourceFileInfo for the source file.
        // Do the appropriate initiallization work and file checking.
        //
        private void Initialize(FileUnit sourceFile)
        {
            try
            {
                // Keep the SourceFileInfo for the passed source file.
                SourceFileInfo = OnSourceFileResolve(sourceFile);

                // Process the input file
                if (sourceFile.Path == null || !SourceFileInfo.IsXamlFile)
                {
                    ThrowCompilerException(SRID.InvalidMarkupFile);
                }

                if (!TaskFileService.Exists(sourceFile.Path))
                {
                    ThrowCompilerException(SRID.FileNotFound, sourceFile.Path);
                }

                // Prime the output directory
                if (TargetPath.Length > 0)
                {
                    // check for ending Path.DirectorySeparatorChar
                    if (!TargetPath.EndsWith(string.Empty + Path.DirectorySeparatorChar, StringComparison.Ordinal))
                    {
                        TargetPath += Path.DirectorySeparatorChar;
                    }
                }

                int pathEndIndex = SourceFileInfo.RelativeSourceFilePath.LastIndexOf(string.Empty + Path.DirectorySeparatorChar, StringComparison.Ordinal);
                string targetPath = TargetPath + SourceFileInfo.RelativeSourceFilePath.Substring(0, pathEndIndex + 1);

                // Create if not already exists
                if (targetPath.Length > 0 && !Directory.Exists(targetPath))
                {
                    Directory.CreateDirectory(targetPath);
                }
            }
            // All exceptions including NullRef & SEH need to be caught by the markupcompiler
            // since it is an app and not a component.
            #pragma warning suppress 6500
            catch (Exception e)
            {
                OnError(e);
            }
        }

        private void _Compile(string relativeSourceFile, bool pass2)
        {
            bool error = false;
            Stream bamlStream = null;
            XamlParser xamlParser = null;

            try
            {
                DefinitionNSPrefix = DEFINITION_PREFIX;
                IsCodeNeeded = false;

                _ccRoot = null;
                _hasLocalEvent = false;
                _codeContexts = new Stack();
                _parserContext = new ParserContext();
                _parserContext.XamlTypeMapper = _typeMapper;
                _hasEmittedEventSetterDeclaration = false;

                bamlStream = new MemoryStream();
                BamlRecordWriter bamlWriter = new BamlRecordWriter(bamlStream, _parserContext, true);
                bamlWriter.DebugBamlStream = XamlDebuggingInformation;

                xamlParser = new ParserExtension(this, _parserContext, bamlWriter, SourceFileInfo.Stream, pass2);

                xamlParser.ParserHooks = ParserHooks;

                try
                {
                    xamlParser.Parse();
                }
                finally
                {
                    _typeMapper.ResetMapper();
                }
            }
            catch (XamlParseException e)
            {
                OnError(e);
                error = true;
            }
            // All exceptions including NullRef & SEH need to be caught by the markupcompiler
            // since it is an app and not a component.
#pragma warning suppress 6500
            catch (Exception e)
            {
                OnError(e);
                error = true;
            }
            finally
            {
                if (!error &&
                    xamlParser.BamlRecordWriter == null &&
                    IsBamlNeeded)
                {
                    if (_pendingLocalFiles == null)
                    {
                        _pendingLocalFiles = new ArrayList(10);
                    }

                    _pendingLocalFiles.Add(relativeSourceFile);
                }

                if (_codeContexts != null)
                {
                    _codeContexts.Clear();
                    _codeContexts = null;
                }


                if (SourceFileInfo != null)
                {
                    SourceFileInfo.CloseStream();
                }

                if (bamlStream != null)
                {
                    bamlStream.Close();
                    bamlStream = null;
                }
            }
        }

        private void GenerateSource()
        {
            Debug.Assert(_codeContexts.Count == 0);

            CodeNamespace cnsImports = IsLanguageCSharp ? new CodeNamespace() : _ccRoot.CodeNS;

            if (IsCodeNeeded)
            {
                cnsImports.Imports.Add(new CodeNamespaceImport("System"));

                if (_usingNS != null)
                {
                    foreach (string u in _usingNS)
                    {
                        cnsImports.Imports.Add(new CodeNamespaceImport(u));
                    }
                }

                //  } end SubClass
                _ccRoot.CodeNS.Types.Add(_ccRoot.CodeClass);
            }

            if (_usingNS != null)
            {
                _usingNS.Clear();
                _usingNS = null;
            }

            if (IsCompilingEntryPointClass)
            {
                GenerateAppEntryPoint();
            }

            if (IsCodeNeeded)
            {
                MemoryStream codeMemStream = new MemoryStream();

                // using Disposes the StreamWriter when it ends.  Disposing the StreamWriter
                // also closes the underlying MemoryStream.  Furthermore, don't add BOM here since
                // TaskFileService.WriteGeneratedCodeFileFile adds it.
                using (StreamWriter codeStreamWriter = new StreamWriter(codeMemStream, new UTF8Encoding(false)))
                {
                    CodeGeneratorOptions o = new CodeGeneratorOptions();

                    // } end namespace
                    CodeCompileUnit ccu = new CodeCompileUnit();

                    // Use SHA1 if compat flag is set
                    // generate pragma checksum data
                    if (s_hashAlgorithm == null)
                    {
                        s_hashAlgorithm = SHA1.Create();
                        s_hashGuid = s_hashSHA1Guid;
                    }

                    CodeChecksumPragma csPragma = new CodeChecksumPragma();
                    csPragma.FileName = ParentFolderPrefix + SourceFileInfo.RelativeSourceFilePath + XAML;
                    csPragma.ChecksumAlgorithmId = s_hashGuid;
                    csPragma.ChecksumData = TaskFileService.GetChecksum(SourceFileInfo.OriginalFilePath, s_hashGuid);
                    ccu.StartDirectives.Add(csPragma);

                    if (cnsImports != _ccRoot.CodeNS)
                    {
                        ccu.Namespaces.Add(cnsImports);
                    }

                    ccu.Namespaces.Add(_ccRoot.CodeNS);

                    CodeDomProvider codeProvider = EnsureCodeProvider();

                    if (codeProvider.Supports(GeneratorSupport.PartialTypes) && _ccRoot.SubClass.Length == 0)
                    {
                        _ccRoot.CodeClass.IsPartial = true;
                    }

                    codeProvider.GenerateCodeFromCompileUnit(ccu, codeStreamWriter, o);

                    codeStreamWriter.Flush();
                    TaskFileService.WriteGeneratedCodeFile(codeMemStream.ToArray(),
                        TargetPath + SourceFileInfo.RelativeSourceFilePath,
                        SharedStrings.GeneratedExtension, SharedStrings.IntellisenseGeneratedExtension,
                        LanguageSourceExtension);
                }
            }

            // Generate the InternalTypeHelper class in a separate code file only once and on an as
            // needed basis for the current assembly being built. This class provides support for
            // accessing legitimate internal types and properties that are present in the same (local)
            // or a friend assembly and it is generated only when any such internals are actually
            // encountered in any of the xaml files in the project.
            GenerateInternalTypeHelperImplementation();
        }

        //
        // Return FileInfo for the given source file.
        //
        private SourceFileInfo OnSourceFileResolve(FileUnit file)
        {
            SourceFileInfo sourceFileInfo;

            if (SourceFileResolve != null)
            {
                //
                // If SourceFileResolve event handler is registered,  the handler
                // is responsible for generating the SourceFileInfo.
                // This is for MSBUILD tasks.
                //
                SourceFileResolveEventArgs scea = new SourceFileResolveEventArgs(file);

                SourceFileResolve(this, scea);

                sourceFileInfo = scea.SourceFileInfo;
            }
            else
            {
                // If SourceFileResolve event handler is not registered,  generate
                // the default SourceFileInfo for this file.
                //
                sourceFileInfo = new SourceFileInfo(file);

                sourceFileInfo.SourcePath = _compilationUnitSourcePath;

                if (sourceFileInfo.IsXamlFile)
                {
                    int fileExtIndex = file.Path.LastIndexOf(DOT, StringComparison.Ordinal);
                    
                    sourceFileInfo.RelativeSourceFilePath = file.Path.Substring(0, fileExtIndex);
                }
            }

            return sourceFileInfo;
        }

#endregion CompileUnit

#region ErrorHandling

        static void ThrowCompilerException(string id)
        {
            string message = SR.Get(id);
            ThrowCompilerExceptionImpl(message);
        }

        internal static void ThrowCompilerException(string id, string value)
        {
            string message = SR.Get(id, value);
            ThrowCompilerExceptionImpl(message);
        }

        internal static void ThrowCompilerException(string id, string value1, string value2)
        {
            string message = SR.Get(id, value1, value2);
            ThrowCompilerExceptionImpl(message);
        }

        internal static void ThrowCompilerException(string id, string value1, string value2, string value3)
        {
            string message = SR.Get(id, value1, value2, value3);
            ThrowCompilerExceptionImpl(message);
        }

        static void ThrowCompilerException(string id, string value1, string value2, string value3, string value4)
        {
            string message = SR.Get(id, value1, value2, value3, value4);
            ThrowCompilerExceptionImpl(message);
        }

        static void ThrowCompilerExceptionImpl(string message)
        {
            Exception compilerException = new Exception(message);
            throw compilerException;
        }

        internal void OnError(Exception e)
        {
            // Don't treat an AssemblyVersion parsing error as a XamlParseException.
            // Throw it back to the task execution.
            if(e is AssemblyVersionParseException)
            {
                System.Runtime.ExceptionServices.ExceptionDispatchInfo.Capture(e).Throw();
            }

            if (Error != null)
            {
                XamlParseException xe = e as XamlParseException;
                int lineNum = xe != null ? xe.LineNumber : 0;
                int linePos = xe != null ? xe.LinePosition : 0;
                string filename = SourceFileInfo.OriginalFilePath;

                MarkupErrorEventArgs eea = new MarkupErrorEventArgs(e, lineNum, linePos, filename);
                Error(this, eea);
            }
        }

#endregion ErrorHandling

#region Definition Namespace processing

        internal void ProcessDefinitionNamespace(XamlDefTagNode xamlDefTagNode)
        {
            bool exitLoop = false;
            XmlReader xmlReader = xamlDefTagNode.XmlReader;
            string LocalName = xmlReader.LocalName;
            bool isEmptyElement = xamlDefTagNode.IsEmptyElement;
            bool isProcessingCodeTag = false;

            do
            {
                XmlNodeType currNodeType = xmlReader.NodeType;
                switch (currNodeType)
                {
                    case XmlNodeType.Element:
                    {
                        if (isProcessingCodeTag)
                        {
                            ThrowCompilerException(SRID.DefnTagsCannotBeNested, DefinitionNSPrefix, LocalName, xmlReader.LocalName);
                        }

                        switch (LocalName)
                        {
                            case CODETAG:
                                isProcessingCodeTag = true;
                                if (!IsCodeNeeded)
                                {
                                    ThrowCompilerException(SRID.MissingClassDefinitionForCodeTag,
                                                           _ccRoot.ElementName,
                                                           DefinitionNSPrefix,
                                                           SourceFileInfo.RelativeSourceFilePath + XAML);
                                }

                                bool moreAttributes = xmlReader.MoveToFirstAttribute();
                                while (moreAttributes)
                                {
                                    string attributeNamespaceUri = xmlReader.LookupNamespace(xmlReader.Prefix);
                                    if (!attributeNamespaceUri.Equals(XamlReaderHelper.DefinitionNamespaceURI) ||
                                        !xmlReader.LocalName.Equals(XamlReaderHelper.DefinitionUid))
                                    {
                                        ThrowCompilerException(SRID.AttributeNotAllowedOnCodeTag,
                                                               xmlReader.Name,
                                                               DefinitionNSPrefix,
                                                               CODETAG);
                                    }

                                    moreAttributes = xmlReader.MoveToNextAttribute();
                                }

                                break;

                            default:
                                ThrowCompilerException(SRID.UnknownDefinitionTag, DefinitionNSPrefix, LocalName);
                                break;
                        }

                        // if an empty element do a Reader to
                        // get to the next node and then exit
                        if (isEmptyElement)
                        {
                            xmlReader.Read();
                            exitLoop = true;
                        }

                        break;
                    }

                    case XmlNodeType.EndElement:
                    {
                        xmlReader.Read();
                        exitLoop = true;
                        break;
                    }

                    case XmlNodeType.CDATA:
                    case XmlNodeType.Text:
                    {
                        IXmlLineInfo xmlLineInfo = xmlReader as IXmlLineInfo;
                        int lineNumber = 0;

                        if (null != xmlLineInfo)
                        {
                            lineNumber = xmlLineInfo.LineNumber;
                        }

                        if (LocalName.Equals(CODETAG))
                        {
                            AddCodeSnippet(xmlReader.Value, lineNumber);
                        }
                        else
                        {
                            ThrowCompilerException(SRID.IllegalCDataTextScoping, DefinitionNSPrefix, LocalName, (currNodeType == XmlNodeType.CDATA ? "a CDATA section" : "text content"));
                        }

                        break;
                    }
                }
            }
            while (!exitLoop && xmlReader.Read());
        }

#endregion Definition Namespace processing

#region Baml Hookup Functions

        private CodeMemberMethod EnsureStyleConnector()
        {
            if (_ccRoot.StyleConnectorFn == null)
            {
                _ccRoot.StyleConnectorFn = new CodeMemberMethod();
                _ccRoot.StyleConnectorFn.Name = CONNECT;
                _ccRoot.StyleConnectorFn.Attributes = MemberAttributes.Public | MemberAttributes.Final;
                _ccRoot.StyleConnectorFn.PrivateImplementationType = new CodeTypeReference(KnownTypes.Types[(int)KnownElements.IStyleConnector]);

                // void IStyleConnector.Connect(int connectionId, object target) {
                //
                CodeParameterDeclarationExpression param1 = new CodeParameterDeclarationExpression(typeof(int), CONNECTIONID);
                CodeParameterDeclarationExpression param2 = new CodeParameterDeclarationExpression(typeof(object), TARGET);
                _ccRoot.StyleConnectorFn.Parameters.Add(param1);
                _ccRoot.StyleConnectorFn.Parameters.Add(param2);

                AddDebuggerNonUserCodeAttribute(_ccRoot.StyleConnectorFn);
                AddGeneratedCodeAttribute(_ccRoot.StyleConnectorFn);
                AddEditorBrowsableAttribute(_ccRoot.StyleConnectorFn);
                AddSuppressMessageAttribute(_ccRoot.StyleConnectorFn, "Microsoft.Design", "CA1033:InterfaceMethodsShouldBeCallableByChildTypes");
                AddSuppressMessageAttribute(_ccRoot.StyleConnectorFn, "Microsoft.Performance", "CA1800:DoNotCastUnnecessarily");
                AddSuppressMessageAttribute(_ccRoot.StyleConnectorFn, "Microsoft.Maintainability", "CA1502:AvoidExcessiveComplexity");

                if (SwitchStatementSupported())
                {
                    // switch (connectionId) -- Start Switch
                    // {
                    CodeSnippetStatement css = new CodeSnippetStatement(SWITCH_STATEMENT);
                    _ccRoot.StyleConnectorFn.Statements.Add(css);
                }
            }

            return _ccRoot.StyleConnectorFn;
        }

        internal void ConnectStyleEvent(XamlClrEventNode xamlClrEventNode)
        {
            CodeConditionStatement ccsConnector = null;

            // validate the event handler name per C# grammar for identifiers
            ValidateEventHandlerName(xamlClrEventNode.EventName, xamlClrEventNode.Value);

            EnsureStyleConnector();

            if (!xamlClrEventNode.IsSameScope)
            {
                int connectionId = xamlClrEventNode.ConnectionId;
                if (SwitchStatementSupported())
                {
                    // break any previous case staements as we are starting a new connection scope.
                    if (_ccRoot.StyleConnectorFn.Statements.Count > 1)
                    {
                        CodeSnippetStatement cssBreak = new CodeSnippetStatement(BREAK_STATEMENT);
                        _ccRoot.StyleConnectorFn.Statements.Add(cssBreak);
                    }

                    // case 1:
                    //
                    CodeSnippetStatement cssCase = new CodeSnippetStatement(CASE_STATEMENT + connectionId + COLON);
                    _ccRoot.StyleConnectorFn.Statements.Add(cssCase);
                }
                else
                {
                    // if (connectionId == 1)
                    //
                    ccsConnector = new CodeConditionStatement();
                    ccsConnector.Condition = new CodeBinaryOperatorExpression(new CodeArgumentReferenceExpression(CONNECTIONID),
                                                                              CodeBinaryOperatorType.ValueEquality,
                                                                              new CodePrimitiveExpression(connectionId));
                }
            }
            else if (!SwitchStatementSupported())
            {
                // if in the same scope then use the if statement that was last generated
                // at the start of the scope
                Debug.Assert(_ccRoot.StyleConnectorFn.Statements.Count > 0);
                ccsConnector = _ccRoot.StyleConnectorFn.Statements[_ccRoot.StyleConnectorFn.Statements.Count - 1] as CodeConditionStatement;
                Debug.Assert(ccsConnector != null);
            }

            CodeArgumentReferenceExpression careTarget = new CodeArgumentReferenceExpression(TARGET);

            if (xamlClrEventNode.IsStyleSetterEvent)
            {
                // EventSetter declaration only once to avoid warning!
                if (!_hasEmittedEventSetterDeclaration)
                {
                    _hasEmittedEventSetterDeclaration = true;

                    // EventSetter eventSetter;
                    //
                    CodeVariableDeclarationStatement cvdsES = new CodeVariableDeclarationStatement(KnownTypes.Types[(int)KnownElements.EventSetter], EVENTSETTER);
                    _ccRoot.StyleConnectorFn.Statements.Insert(0, cvdsES);
                }


                // eventSetter = new EventSetter();
                //
                CodeExpression[] esParams = {};
                CodeVariableReferenceExpression cvreES = new CodeVariableReferenceExpression(EVENTSETTER);
                CodeAssignStatement casES = new CodeAssignStatement(cvreES,
                                                                    new CodeObjectCreateExpression(KnownTypes.Types[(int)KnownElements.EventSetter],
                                                                                                   esParams));

                // eventSetter.Event = Button.ClickEvent;
                //
                CodePropertyReferenceExpression cpreEvent = new CodePropertyReferenceExpression(cvreES, EVENT);
                CodeAssignStatement casEvent = new CodeAssignStatement(cpreEvent,
                                                                       GetEvent(xamlClrEventNode.EventMember,
                                                                                xamlClrEventNode.EventName,
                                                                                xamlClrEventNode.Value));

                // eventSetter.Handler = new RoutedEventHandler(OnClick);
                //
                CodePropertyReferenceExpression cpreHandler = new CodePropertyReferenceExpression(cvreES, HANDLER);
                CodeAssignStatement casHandler = new CodeAssignStatement(cpreHandler,
                                                                         GetEventDelegate(null,
                                                                                          xamlClrEventNode.EventMember,
                                                                                          xamlClrEventNode.EventName,
                                                                                          xamlClrEventNode.Value));

                AddLinePragma(casHandler, xamlClrEventNode.LineNumber);

                // ((Style)target).Setters.Add(eventSetter);
                //
                CodeCastExpression cceTarget = new CodeCastExpression(KnownTypes.Types[(int)KnownElements.Style], careTarget);
                CodePropertyReferenceExpression cpreSetters = new CodePropertyReferenceExpression(cceTarget, SETTERS);
                CodeMethodInvokeExpression cmieAdd = new CodeMethodInvokeExpression(cpreSetters, ADD, cvreES);

                if (SwitchStatementSupported())
                {
                    _ccRoot.StyleConnectorFn.Statements.Add(casES);
                    _ccRoot.StyleConnectorFn.Statements.Add(casEvent);
                    _ccRoot.StyleConnectorFn.Statements.Add(casHandler);
                    _ccRoot.StyleConnectorFn.Statements.Add(new CodeExpressionStatement(cmieAdd));
                }
                else
                {
                    ccsConnector.TrueStatements.Add(casES);
                    ccsConnector.TrueStatements.Add(casEvent);
                    ccsConnector.TrueStatements.Add(casHandler);
                    ccsConnector.TrueStatements.Add(new CodeExpressionStatement(cmieAdd));
                    // Only add if statement at start of new scope
                    if (!xamlClrEventNode.IsSameScope)
                    {
                        _ccRoot.StyleConnectorFn.Statements.Add(ccsConnector);
                    }
                }
            }
            else
            {

                //
                // ((Foo)target).Bar += new BarEventHandler(OnBar);
                //
                // *or*
                //
                // ((Foo)target).AddHandler( Baz.BarEvent, new BarEventHandler(OnBar));
                //

                CodeCastExpression cceTarget;
                Type eventTarget;


                // Create the markup event information

                MarkupEventInfo mei = new MarkupEventInfo( xamlClrEventNode.Value,          // Event handler string
                                                           xamlClrEventNode.EventName,      // Event name string
                                                           xamlClrEventNode.EventMember,    // MemberInfo
                                                           xamlClrEventNode.LineNumber);    // LineNumber


                // Get the type that defines the event (e.g. typeof(Button) for Button.Clicked or typeof(Mouse) for Mouse.MouseMove)

                eventTarget = xamlClrEventNode.ListenerType;


                // Create the type cast expression "(Foo)target"

                cceTarget = new CodeCastExpression( eventTarget, careTarget);


                // Create the whole code statement (either in += form or in AddHandler form)

                CodeStatement csAddCLREvent = AddCLREvent( eventTarget, null, cceTarget, mei );

                if (SwitchStatementSupported())
                {
                    _ccRoot.StyleConnectorFn.Statements.Add( csAddCLREvent );
                }
                else
                {
                    ccsConnector.TrueStatements.Add( csAddCLREvent );

                    // Only add if statement at start of new scope
                    if (!xamlClrEventNode.IsSameScope)
                    {
                        _ccRoot.StyleConnectorFn.Statements.Add(ccsConnector);
                    }
                }
            }
        }

        private void EndStyleEventConnection()
        {
            if (_ccRoot.StyleConnectorFn != null)
            {
                _ccRoot.CodeClass.BaseTypes.Add(KnownTypes.Types[(int)KnownElements.IStyleConnector].FullName);

                if (SwitchStatementSupported())
                {
                    // break any last case staement as we are done with style event connections.
                    if (_ccRoot.StyleConnectorFn.Statements.Count > 1)
                    {
                        CodeSnippetStatement cssBreak = new CodeSnippetStatement(BREAK_STATEMENT);
                        _ccRoot.StyleConnectorFn.Statements.Add(cssBreak);
                    }

                    // switch (connectionId)
                    // {
                    // } -- End Switch
                    CodeSnippetStatement css = new CodeSnippetStatement(INDENT12 + ENDCURLY);
                    _ccRoot.StyleConnectorFn.Statements.Add(css);
                }

                _ccRoot.CodeClass.Members.Add(_ccRoot.StyleConnectorFn);
                _ccRoot.StyleConnectorFn = null;
            }
        }

        private void EnsureHookupFn()
        {
            // void IComponentConnector.Connect
            //
            if (_ccRoot.HookupFn == null)
            {
                _ccRoot.HookupFn = new CodeMemberMethod();
                _ccRoot.HookupFn.Name = CONNECT;
                _ccRoot.HookupFn.Attributes = MemberAttributes.Public | MemberAttributes.Final;
                _ccRoot.HookupFn.PrivateImplementationType = new CodeTypeReference(KnownTypes.Types[(int)KnownElements.IComponentConnector]);

                // void IComponentConnector.Connect(int connectionId, object target) {
                //
                CodeParameterDeclarationExpression param1 = new CodeParameterDeclarationExpression(typeof(int), CONNECTIONID);
                CodeParameterDeclarationExpression param2 = new CodeParameterDeclarationExpression(typeof(object), TARGET);
                _ccRoot.HookupFn.Parameters.Add(param1);
                _ccRoot.HookupFn.Parameters.Add(param2);

                AddDebuggerNonUserCodeAttribute(_ccRoot.HookupFn);
                AddGeneratedCodeAttribute(_ccRoot.HookupFn);
                AddEditorBrowsableAttribute(_ccRoot.HookupFn);
                AddSuppressMessageAttribute(_ccRoot.HookupFn, "Microsoft.Design", "CA1033:InterfaceMethodsShouldBeCallableByChildTypes");
                AddSuppressMessageAttribute(_ccRoot.HookupFn, "Microsoft.Maintainability", "CA1502:AvoidExcessiveComplexity");
                AddSuppressMessageAttribute(_ccRoot.HookupFn, "Microsoft.Performance", "CA1800:DoNotCastUnnecessarily");

                if (SwitchStatementSupported())
                {
                    // switch (connectionId) -- Start Switch
                    // {
                    CodeSnippetStatement css = new CodeSnippetStatement(SWITCH_STATEMENT);
                    _ccRoot.HookupFn.Statements.Add(css);
                }
            }
        }

        internal void ConnectNameAndEvents(string elementName, ArrayList events, int connectionId)
        {
            CodeContext cc = (CodeContext)_codeContexts.Peek();
            bool isAllowedNameScope = cc.IsAllowedNameScope;

            if (_codeContexts.Count > 1 && KnownTypes.Types[(int)KnownElements.INameScope].IsAssignableFrom(cc.ElementType))
            {
                cc.IsAllowedNameScope = false;
            }

            if ((elementName == null || !isAllowedNameScope) && (events == null || events.Count == 0))
            {
                return;
            }

            EnsureHookupFn();

            CodeConditionStatement ccsConnector = null;

            if (SwitchStatementSupported())
            {
                // case 1:
                //
                CodeSnippetStatement cssCase = new CodeSnippetStatement(CASE_STATEMENT + connectionId + COLON);
                _ccRoot.HookupFn.Statements.Add(cssCase);
            }
            else
            {
                // if (connectionId == 1)
                //
                ccsConnector = new CodeConditionStatement();
                ccsConnector.Condition = new CodeBinaryOperatorExpression(new CodeArgumentReferenceExpression(CONNECTIONID),
                                                                          CodeBinaryOperatorType.ValueEquality,
                                                                          new CodePrimitiveExpression(connectionId));
            }


            // (System.Windows.Controls.Footype)target;
            CodeArgumentReferenceExpression careTarget = new CodeArgumentReferenceExpression(TARGET);
            CodeCastExpression cceTarget = new CodeCastExpression(cc.ElementTypeReference, careTarget);
            CodeExpression ceEvent = cceTarget;

            // Names in nested Name scopes not be hooked up via ICC.Connect() as no fields are generated in this case.
            if (elementName != null && isAllowedNameScope)
            {
                // this.fooId = (System.Windows.Controls.Footype)target;
                //
                ceEvent = new CodeFieldReferenceExpression(new CodeThisReferenceExpression(), elementName);
                CodeAssignStatement casName = new CodeAssignStatement(ceEvent, cceTarget);
                if (SwitchStatementSupported())
                {
                    _ccRoot.HookupFn.Statements.Add(casName);
                }
                else
                {
                    ccsConnector.TrueStatements.Add(casName);
                }
            }

            if (events != null)
            {
                foreach (MarkupEventInfo mei in events)
                {
                    CodeStatement csEvent = AddCLREvent(cc, ceEvent, mei);

                    if (SwitchStatementSupported())
                    {
                        _ccRoot.HookupFn.Statements.Add(csEvent);
                    }
                    else
                    {
                        ccsConnector.TrueStatements.Add(csEvent);
                    }
                }
            }

            // return;
            //
            if (SwitchStatementSupported())
            {
                _ccRoot.HookupFn.Statements.Add(new CodeMethodReturnStatement());
            }
            else
            {
                ccsConnector.TrueStatements.Add(new CodeMethodReturnStatement());
                _ccRoot.HookupFn.Statements.Add(ccsConnector);
            }
        }

        // called from ParserExtension.WriteEndAttributes at the end of an element
        // that has x:TypeArguments, to clear the state used to support them.
        internal void ClearGenericTypeArgs()
        {
            _typeArgsList = null;
        }

        private void EndHookups()
        {
            if (_ccRoot.HookupFn != null)
            {
                var iComponentConnector = new CodeTypeReference(KnownTypes.Types[(int)KnownElements.IComponentConnector]);
                _ccRoot.CodeClass.BaseTypes.Add(iComponentConnector);

                // Visual Basic requires InitializeComponent to explicitly implement IComponentConnector.InitializeComponent
                // if the class implements the interface. GenerateInitializeComponent handles the cases where the class is not
                // the entry point for any programming language.
                if (IsLanguageVB && IsCompilingEntryPointClass)
                {
                    _ccRoot.InitializeComponentFn.ImplementationTypes.Add(iComponentConnector);
                }

                if (SwitchStatementSupported())
                {
                    // Don't generate an empty Switch block!
                    if (_ccRoot.HookupFn.Statements.Count == 1 &&
                        _ccRoot.HookupFn.Statements[0] is CodeSnippetStatement)
                    {
                        _ccRoot.HookupFn.Statements.Clear();
                    }
                    else
                    {
                        // switch (connectionId)
                        // {
                        // } -- End Switch
                        CodeSnippetStatement css = new CodeSnippetStatement(INDENT12 + ENDCURLY);
                        _ccRoot.HookupFn.Statements.Add(css);
                    }
                }

                // _contentLoaded = true;
                //
                CodeFieldReferenceExpression cfreContentLoaded = new CodeFieldReferenceExpression(new CodeThisReferenceExpression(), CONTENT_LOADED);
                CodeAssignStatement casContentLoaded = new CodeAssignStatement(cfreContentLoaded, new CodePrimitiveExpression(true));
                _ccRoot.HookupFn.Statements.Add(casContentLoaded);

                _ccRoot.CodeClass.Members.Add(_ccRoot.HookupFn);
                _ccRoot.HookupFn = null;
            }
        }

        internal void GenerateBamlFile(MemoryStream bamlMemStream)
        {
            // write baml file only if we're not doing intellisense build
            if ((IsBamlNeeded) && (TaskFileService.IsRealBuild))
            {
                string filepath = TargetPath + SourceFileInfo.RelativeSourceFilePath + BAML;
                using (FileStream bamlFileStream = new FileStream(filepath, FileMode.Create, FileAccess.Write))
                {
                    bamlMemStream.WriteTo(bamlFileStream);
                }
            }
        }

#endregion Baml Hookup Functions

#region Helpers

        private void InitializeReflectionHelper()
        {
            var paths = new List<string>(ReferenceAssemblyList?.Count ?? 0);
            if (ReferenceAssemblyList != null && ReferenceAssemblyList.Count > 0)
            {
                for (int i = 0; i < ReferenceAssemblyList.Count; i++)
                {
                    ReferenceAssembly refasm = ReferenceAssemblyList[i] as ReferenceAssembly;
                    if (refasm != null && refasm.Path.Length > 0)
                    {
                        paths.Add(refasm.Path);
                    }
                }
            }
            ReflectionHelper.Initialize(paths);
        }
        private void InitializeTypeMapper()
        {
            _typeMapper = XamlTypeMapper.DefaultMapper;
            ReflectionHelper.LocalAssemblyName = AssemblyName;

            if (ReferenceAssemblyList != null && ReferenceAssemblyList.Count > 0)
            {
                for (int i = 0; i < ReferenceAssemblyList.Count; i++)
                {
                    ReferenceAssembly refasm = ReferenceAssemblyList[i] as ReferenceAssembly;

                    if (refasm != null && refasm.Path.Length > 0)
                    {
                        _typeMapper.SetAssemblyPath(refasm.AssemblyName, refasm.Path);
                    }
                }
            }

            string asmMissing = string.Empty;
            if (XamlTypeMapper.AssemblyWB == null)
            {
                asmMissing = "WindowsBase";
            }
            if (XamlTypeMapper.AssemblyPC == null)
            {
                asmMissing += (asmMissing.Length > 0 ? ", " : string.Empty) + "PresentationCore";
            }
            if (XamlTypeMapper.AssemblyPF == null)
            {
                asmMissing += (asmMissing.Length > 0 ? ", " : string.Empty) + "PresentationFramework";
            }

            if (asmMissing.Length > 0)
            {
                string message = SR.Get(SRID.WinFXAssemblyMissing, asmMissing);
                ApplicationException aeAssemblyMissing = new ApplicationException(message);
                throw aeAssemblyMissing;
            }

            KnownTypes.InitializeKnownTypes(XamlTypeMapper.AssemblyPF, XamlTypeMapper.AssemblyPC, XamlTypeMapper.AssemblyWB);
            _typeMapper.InitializeReferenceXmlnsCache();
        }

        private bool SwitchStatementSupported()
        {
            return (IsLanguageCSharp || (CompilerInfo != null && (string.Compare(CompilerInfo.GetLanguages()[0], JSCRIPT, StringComparison.OrdinalIgnoreCase) == 0)));
        }

        private bool IsInternalAccessSupported
        {
            get
            {
                return (CompilerInfo == null || (string.Compare(CompilerInfo.GetLanguages()[0], JSHARP, StringComparison.OrdinalIgnoreCase) != 0));
            }
        }

        private bool IsLanguageCaseSensitive()
        {
            CodeDomProvider cdp = EnsureCodeProvider();
            return cdp.LanguageOptions != LanguageOptions.CaseInsensitive;
        }

        private bool IsLanguageCSharp
        {
            get { return _isLangCSharp; }
        }

        private bool IsLanguageVB
        {
            get { return _isLangVB; }
        }

        // Combine namespace and className
        private string GetFullClassName(string ns, string className)
        {
            string fullClass = className;

            if (ns != null && ns.Length > 0)
            {
                fullClass = ns + DOT + className;
            }

            return fullClass;
        }

        internal void ValidateFullSubClassName(ref string subClassFullName)
        {
            bool isValid = false;
            int index = subClassFullName.LastIndexOf(DOT, StringComparison.Ordinal);

            if (index > 0)
            {
                string subClassName = subClassFullName.Substring(index + 1);
                isValid = IsValidCLRNamespace(subClassFullName.Substring(0, index), false) &&
                          IsValidClassName(subClassName);
            }
            else
            {
                isValid = IsValidClassName(subClassFullName);
            }

            if (!isValid)
            {
                // flag error. Can't throw here as we are pre-scanning and parser context doesn't
                // have customized linenum\linepos yet.
                subClassFullName = DOT;
            }
        }

        private bool CrackClassName(ref string className, out string ns)
        {
            bool isValid = true;
            ns = string.Empty;

            if (className.Length > 0)
            {
                // Split the Namespace
                int index = className.LastIndexOf(DOT, StringComparison.Ordinal);

                if (index > 0)
                {
                    ns = className.Substring(0, index);
                    className = className.Substring(index + 1);
                    isValid = IsValidCLRNamespace(ns, false);
                }

                isValid = isValid && IsValidClassName(className);
            }

            return isValid;
        }

        internal string GetGenericTypeName(string typeName, string typeArgs)
        {
            if (typeArgs.Length == 0)
            {
                ThrowCompilerException(SRID.UnknownGenericType,
                                       DefinitionNSPrefix,
                                       typeArgs,
                                       typeName);
            }

            StringBuilder sb = new StringBuilder(typeName, 20);
            sb.Append(GENERIC_DELIMITER);

            _typeArgsList = typeArgs.Split(new Char[] { COMMA });

            sb.Append(_typeArgsList.Length);

            return sb.ToString();
        }

        private static void AddEditorBrowsableAttribute(CodeTypeMember ctmTarget)
        {
            CodeFieldReferenceExpression cfre = new CodeFieldReferenceExpression(new CodeTypeReferenceExpression(typeof(EditorBrowsableState)), "Never");
            CodeAttributeArgument caa = new CodeAttributeArgument(cfre);
            ctmTarget.CustomAttributes.Add(new CodeAttributeDeclaration(typeof(EditorBrowsableAttribute).FullName, caa));
        }

        private static void AddSuppressMessageAttribute(CodeTypeMember ctmTarget, string category, string rule)
        {
            CodeAttributeDeclaration cad = new CodeAttributeDeclaration(
                         new CodeTypeReference(typeof(SuppressMessageAttribute)),
                         new CodeAttributeArgument(new CodePrimitiveExpression(category)),
                         new CodeAttributeArgument(new CodePrimitiveExpression(rule)));

            ctmTarget.CustomAttributes.Add(cad);
        }

        private static void AddDebuggerNonUserCodeAttribute(CodeTypeMember ctmTarget)
        {
            CodeAttributeDeclaration cad = new CodeAttributeDeclaration(
                         new CodeTypeReference(typeof(DebuggerNonUserCodeAttribute)));

            ctmTarget.CustomAttributes.Add(cad);
        }

        internal static void GenerateXmlComments(CodeTypeMember ctm, string comment)
        {
            // generate xml comments

            // /// <summary>
            // /// </summary>
            CodeCommentStatement ccs = new CodeCommentStatement(SummaryStartTag, true);
            ctm.Comments.Add(ccs);
            ccs = new CodeCommentStatement(comment, true);
            ctm.Comments.Add(ccs);
            ccs = new CodeCommentStatement(SummaryEndTag, true);
            ctm.Comments.Add(ccs);
        }

        private bool IsValidClassName(string className)
        {
            if (className.Length == 0 ||!NameValidationHelper.IsValidIdentifierName(className))
            {
                return false;
            }

            return true;
        }

        private bool IsValidCLRNamespace(string ns, bool shouldThrow)
        {
            if (ns.Length > 0)
            {
                string[] nsParts = ns.Split(new char[] { DOTCHAR });

                foreach (string nsPart in nsParts)
                {
                    if (!NameValidationHelper.IsValidIdentifierName(nsPart.Trim()))
                    {
                        if (shouldThrow)
                        {
                            ThrowCompilerException(SRID.InvalidDefaultCLRNamespace, nsPart, ns);
                        }
                        else
                        {
                            return false;
                        }
                    }
                }
            }

            return true;
        }

        internal void ValidateEventHandlerName(string eventName, string handlerName)
        {
            if (!IsCodeNeeded)
            {
                ThrowCompilerException(SRID.MissingClassDefinitionForEvent, _ccRoot.ElementName, DefinitionNSPrefix, eventName);
            }

            string handler = handlerName.Trim();
            if (handler.Length == 0)
            {
                ThrowCompilerException(SRID.EmptyEventStringNotAllowed, eventName, handlerName);
            }
            else if (!NameValidationHelper.IsValidIdentifierName(handler))
            {
                ThrowCompilerException(SRID.InvalidEventHandlerName, eventName, handlerName);
            }
        }

        private string ParentFolderPrefix
        {
            get
            {
<<<<<<< HEAD
#if NETFX && !NETCOREAPP
                return PathInternal.GetRelativePath(TargetPath, SourceFileInfo.SourcePath, StringComparison.OrdinalIgnoreCase);
#else
=======
                string parentFolderPrefix = string.Empty;
                if (TargetPath.StartsWith(SourceFileInfo.SourcePath, StringComparison.OrdinalIgnoreCase))
                {
                    string relPath = TargetPath.Substring(SourceFileInfo.SourcePath.Length);
                    relPath += SourceFileInfo.RelativeSourceFilePath;
                    string[] dirs = relPath.Split(new Char[] { Path.DirectorySeparatorChar });
                    for (int i = 1; i < dirs.Length; i++)
                    {
                        parentFolderPrefix += PARENTFOLDER;
                    }
                }
>>>>>>> 734be706

                return Path.GetRelativePath(TargetPath, SourceFileInfo.SourcePath);
#endif
            }
        }

        private void AddLinePragma(CodeTypeMember ctm, int lineNumber)
        {
            CodeLinePragma clp = new CodeLinePragma(ParentFolderPrefix + SourceFileInfo.RelativeSourceFilePath + XAML, lineNumber);
            ctm.LinePragma = clp;
        }

        private void AddLinePragma(CodeStatement cs, int lineNumber)
        {
            CodeLinePragma clp = new CodeLinePragma(ParentFolderPrefix + SourceFileInfo.RelativeSourceFilePath + XAML, lineNumber);
            cs.LinePragma = clp;
        }

        internal MemberAttributes GetMemberAttributes(string modifier)
        {
            if (!IsCodeNeeded)
            {
                ThrowCompilerException(SRID.MissingClassWithFieldModifier, DefinitionNSPrefix);
            }

            if (_private.Length == 0)
            {
                bool converted = false;
                CodeDomProvider codeProvider = EnsureCodeProvider();
                TypeConverter converter = codeProvider.GetConverter(typeof(MemberAttributes));
                if (converter != null)
                {
                    if (converter.CanConvertTo(typeof(string)))
                    {
                        try
                        {
                            _private = converter.ConvertToInvariantString(MemberAttributes.Private).ToLowerInvariant();
                            _public = converter.ConvertToInvariantString(MemberAttributes.Public).ToLowerInvariant();
                            _protected = converter.ConvertToInvariantString(MemberAttributes.Family).ToLowerInvariant();
                            _internal = converter.ConvertToInvariantString(MemberAttributes.Assembly).ToLowerInvariant();
                            _protectedInternal = converter.ConvertToInvariantString(MemberAttributes.FamilyOrAssembly).ToLowerInvariant();
                            converted = true;
                        }
                        catch (NotSupportedException)
                        {
                        }
                    }
                }

                if (!converted)
                {
                    ThrowCompilerException(SRID.UnknownFieldModifier, MarkupCompiler.DefinitionNSPrefix, modifier, _language);
                }
            }

            string normalizedModifier = modifier;
            if (!IsLanguageCaseSensitive())
            {
                normalizedModifier = modifier.ToLowerInvariant();
            }

            if (normalizedModifier.Equals(_private))
            {
                return MemberAttributes.Private;
            }
            else if (normalizedModifier.Equals(_public))
            {
                return MemberAttributes.Public;
            }
            else if (normalizedModifier.Equals(_protected))
            {
                return MemberAttributes.Family;
            }
            else if (normalizedModifier.Equals(_internal))
            {
                return MemberAttributes.Assembly;
            }
            else if (normalizedModifier.Equals(_protectedInternal))
            {
                return MemberAttributes.FamilyOrAssembly;
            }
            else
            {
                ThrowCompilerException(SRID.UnknownFieldModifier, MarkupCompiler.DefinitionNSPrefix, modifier, _language);
            }

            return MemberAttributes.Assembly;
        }

        private TypeAttributes GetTypeAttributes(ref string modifier)
        {
            if (modifier.Length > 0)
            {
                if (_privateClass.Length == 0)
                {
                    bool converted = false;
                    CodeDomProvider codeProvider = EnsureCodeProvider();
                    TypeConverter converter = codeProvider.GetConverter(typeof(TypeAttributes));
                    if (converter != null)
                    {
                        if (converter.CanConvertTo(typeof(string)))
                        {
                            try
                            {
                                _privateClass = converter.ConvertToInvariantString(TypeAttributes.NotPublic).ToLowerInvariant();
                                _publicClass = converter.ConvertToInvariantString(TypeAttributes.Public).ToLowerInvariant();
                                converted = true;
                            }
                            catch (NotSupportedException)
                            {
                            }
                        }
                    }

                    if (!converted)
                    {
                        ThrowCompilerException(SRID.UnknownClassModifier, MarkupCompiler.DefinitionNSPrefix, modifier, _language);
                    }
                }

                string normalizedModifier = modifier;
                if (!IsLanguageCaseSensitive())
                {
                    normalizedModifier = modifier.ToLowerInvariant();
                }

                if (normalizedModifier.Equals(_privateClass))
                {
                    return TypeAttributes.NotPublic;
                }
                else if (normalizedModifier.Equals(_publicClass))
                {
                    return TypeAttributes.Public;
                }
                else
                {
                    // flag error. Can't throw here as we are pre-scanning and parser context doesn't
                    // have customized linenum\linepos yet.
                    modifier = DOT;
                }
            }

            return TypeAttributes.Public;
        }

        internal void CheckForNestedNameScope()
        {
            CodeContext cc = (CodeContext)_codeContexts.Peek();
            if (_codeContexts.Count > 1 && KnownTypes.Types[(int)KnownElements.INameScope].IsAssignableFrom(cc.ElementType))
            {
                cc.IsAllowedNameScope = false;
            }
        }

#endregion Helpers

#region Property

        private CodeExpression GetPropertyValueExpression(ITypeDescriptorContext ctx, Type typeToConvertTo, Object value, string attributeValue)
        {
            CodeExpression ce = null;
            InstanceDescriptor desc = null;
            TypeConverter converter = null;

            if (value != null && (typeToConvertTo == typeof(String) || typeToConvertTo.IsPrimitive))
            {
                ce = new CodePrimitiveExpression(value);
            }
            else if (typeToConvertTo == typeof(Uri))
            {
                converter = new UriTypeConverter();
                if (!UriParser.IsKnownScheme(URISCHEME_PACK))
                {
                    UriParser.Register(new GenericUriParser(GenericUriParserOptions.GenericAuthority), URISCHEME_PACK, -1);
                }
            }
            else if (typeToConvertTo.IsEnum)
            {
                converter = new EnumConverter(typeToConvertTo);
            }

            if (converter != null)
            {
                if (value == null)
                {
                    if (attributeValue != null)
                    {
                        value = converter.ConvertFromString(ctx, TypeConverterHelper.InvariantEnglishUS, attributeValue);

                        if (value == null)
                        {
                            return null;
                        }
                    }
                    else
                    {
                        ce = new CodePrimitiveExpression(null);
                        return ce;
                    }
                }

                if (converter.CanConvertTo(ctx, typeof(InstanceDescriptor)))
                {
                    desc = (InstanceDescriptor)converter.ConvertTo(ctx, TypeConverterHelper.InvariantEnglishUS, value, typeof(InstanceDescriptor));

                    Debug.Assert(desc != null);

                    // static field ref...
                    if (desc.MemberInfo is FieldInfo || desc.MemberInfo is PropertyInfo)
                    {
                        CodeFieldReferenceExpression cfre = new CodeFieldReferenceExpression(new CodeTypeReferenceExpression(desc.MemberInfo.DeclaringType.FullName), desc.MemberInfo.Name);
                        ce = cfre;
                    }
                    else  // static method invoke
                    {
                        object[] args = new object[desc.Arguments.Count];
                        desc.Arguments.CopyTo(args, 0);
                        CodeExpression[] expressions = new CodeExpression[args.Length];

                        if (desc.MemberInfo is MethodInfo)
                        {
                            MethodInfo mi = (MethodInfo)desc.MemberInfo;
                            ParameterInfo[] parameters = mi.GetParameters();

                            for (int i = 0; i < args.Length; i++)
                            {
                                expressions[i] = GetPropertyValueExpression(ctx, parameters[i].ParameterType, args[i], null);
                            }

                            CodeMethodInvokeExpression cmie = new CodeMethodInvokeExpression(new CodeTypeReferenceExpression(desc.MemberInfo.DeclaringType.FullName), desc.MemberInfo.Name);
                            foreach (CodeExpression e in expressions)
                            {
                                cmie.Parameters.Add(e);
                            }

                            ce = cmie;
                        }
                        else if (desc.MemberInfo is ConstructorInfo)  // instance ctor invoke
                        {
                            ConstructorInfo ci = (ConstructorInfo)desc.MemberInfo;
                            ParameterInfo[] parameters = ci.GetParameters();

                            for (int i = 0; i < args.Length; i++)
                            {
                                expressions[i] = GetPropertyValueExpression(ctx, parameters[i].ParameterType, args[i], null);
                            }

                            CodeObjectCreateExpression coce = new CodeObjectCreateExpression(desc.MemberInfo.DeclaringType.FullName);
                            foreach (CodeExpression e in expressions)
                            {
                                coce.Parameters.Add(e);
                            }

                            ce = coce;
                        }
                    }
                }
            }

            return ce;
        }

#endregion Property

#region Event

        // The given MemberInfo could either be an EventInfo for a Clr event or a
        // MethodInfo for a static Add{EventName}Handler helper for an attached event
        private Type GetEventHandlerType(MemberInfo memberInfo)
        {
            Type eventHandlerType = null;
            if (memberInfo is EventInfo)
            {
                EventInfo ei = (EventInfo)memberInfo;
                eventHandlerType = ei.EventHandlerType;
            }
            else
            {
                MethodInfo mi = (MethodInfo)memberInfo;
                ParameterInfo[] pis = mi.GetParameters();
                Debug.Assert(pis != null && pis.Length == 2 && KnownTypes.Types[(int)KnownElements.DependencyObject].IsAssignableFrom(pis[0].ParameterType));
                eventHandlerType = pis[1].ParameterType;
            }

            return eventHandlerType;
        }

        private CodeFieldReferenceExpression GetEvent(MemberInfo miEvent, string eventName, string eventHandler)
        {
            FieldInfo fiEvent = miEvent.DeclaringType.GetField(eventName + EVENT, BindingFlags.Static | BindingFlags.Public | BindingFlags.NonPublic);
            if (fiEvent == null || fiEvent.FieldType != KnownTypes.Types[(int)KnownElements.RoutedEvent])
            {
                ThrowCompilerException(SRID.RoutedEventNotRegistered, miEvent.DeclaringType.FullName, eventName, eventHandler);
            }

            CodeTypeReferenceExpression ctreEvent = new CodeTypeReferenceExpression(miEvent.DeclaringType.FullName);
            CodeFieldReferenceExpression cfreEvent = new CodeFieldReferenceExpression(ctreEvent, fiEvent.Name);
            return cfreEvent;
        }


        private CodeExpression GetEventDelegate(CodeContext cc, MemberInfo miEvent, string eventName, string eventHandler)
        {
            Type eventTarget = cc != null ? cc.ElementType : miEvent.DeclaringType;
            string eventTargetName = eventTarget != null ? eventTarget.FullName : cc.LocalElementFullName;

            bool subClassed = _ccRoot.SubClass.Length > 0;
            CodeDelegateCreateExpression cdce = new CodeDelegateCreateExpression();

            // Fetch the EventHandlerType from either the EventInfo or the MethodInfo
            // for the Add{Propertyname}Handler method's MethodInfo
            Type eventHandlerType = GetEventHandlerType(miEvent);
            string [] typeArgsList = cc != null ? cc.GenericTypeArgs : null;

            cdce.DelegateType = GenerateConstructedTypeReference(eventHandlerType, typeArgsList, eventTarget, eventTargetName, eventName);
            cdce.MethodName = eventHandler.Trim() + (subClassed ? HELPER : string.Empty);
            cdce.TargetObject = new CodeThisReferenceExpression();
            CodeExpression cDelExp = cdce;

            // NOTE: workaround for VB CodeDom bug which does not produce correct Delegate expression code
            if (IsLanguageVB)
            {
                CodeExpression[] delParams = { cdce };
                CodeObjectCreateExpression coce = new CodeObjectCreateExpression(eventHandlerType, delParams);
                cDelExp = coce;
            }

            		
//            The bug that this chunk of code works around was fixed but
//            exposes a different bug. To work around the second bug, we
//            remove the workaround for the first one.  
//            Note that the initial bug was not fixed for VB, so the code block above remains.
//            else if (Language == CompilerLanguage.JScript)
//            {
//                CodeCastExpression cce = new CodeCastExpression(mei.ei.EventHandlerType, cdce);
//                cDelExp = cce;
//            }

            return cDelExp;
        }


        private CodeStatement AddCLREvent(CodeContext cc, CodeExpression ce, MarkupEventInfo mei)
        {
            // Infer the event target's (aka the listener) type from the current code context
            return AddCLREvent( cc.ElementType, cc, ce, mei );
        }

        private CodeStatement AddCLREvent(Type eventTarget, CodeContext cc, CodeExpression ce, MarkupEventInfo mei)
        {

            bool subClassed = _ccRoot.SubClass.Length > 0;
            CodeStatement csEvent = null;
            // param2: <FooEventHandler>
            CodeExpression cDelExp = GetEventDelegate(cc, mei.mi, mei.eventName, mei.eventHandler);

            if (mei.mi.DeclaringType.IsAssignableFrom(eventTarget))
            {
                // _element.FooEvent += new FooEventHandlerDelegate(OnFoo);
                csEvent = new CodeAttachEventStatement(ce, mei.eventName, cDelExp);
            }
            else if (eventTarget == null || // for known attached events on unknown local tags
                     KnownTypes.Types[(int)KnownElements.UIElement].IsAssignableFrom(eventTarget) ||
                     KnownTypes.Types[(int)KnownElements.ContentElement].IsAssignableFrom(eventTarget))
            {
                // _element.AddHandler(FooEvent, new FooEventHandlerDelegate(OnFoo));
                CodeFieldReferenceExpression cfreEvent = GetEvent(mei.mi, mei.eventName, mei.eventHandler);
                CodeMethodInvokeExpression cmieAddHandler = new CodeMethodInvokeExpression(ce, ADDHANDLER, cfreEvent, cDelExp);
                csEvent = new CodeExpressionStatement(cmieAddHandler);
            }
            else
            {
                string eventTargetName = eventTarget != null ? eventTarget.FullName : cc.LocalElementFullName;
                ThrowCompilerException(SRID.UnknownEventAttribute, mei.eventName, mei.eventHandler, eventTargetName);
            }

            // When x:SubClass is used, event handlers can be specified in a code-behind file, under this sub class.
            // But these handler methods need to be accessible from the intermediary generated sub class. So an empty
            // internal virtual method with the same signature as the handler method is generated in this intermediary
            // sub class (in the generated file):
            //
            //      internal virtual void OnFooEvent(object sender, FooEventArgs ea)
            //      {
            //      }
            //
            // Since a delegate cannot take the address of a virtual function, a non-virtual helper function
            // with the same signature as the above function & which calls the above function is also generated:
            //
            //      private void OnFooEventHelper(object sender, FooEventArgs ea)
            //      {
            //          OnFooEvent(sender, ea);
            //      }
            //
            // All this is done only if x:Subclass is specified, since this means that this sub class would need to be
            // defined in a code-behind file. This also means that inline events (in <x:Code>) will not be supported.

            if (subClassed)
            {
                GenerateProtectedEventHandlerMethod(mei);
            }

            AddLinePragma(csEvent, mei.lineNumber);
            return csEvent;
        }

        private void GenerateProtectedEventHandlerMethod(MarkupEventInfo mei)
        {
            Debug.Assert(_ccRoot != null && _ccRoot.SubClass.Length > 0);

            // Fetch the EventHandlerType from either the EventInfo or the MethodInfo
            // for the Add{Propertyname}Handler method's MethodInfo
            Type eventHandlerType = GetEventHandlerType(mei.mi);

            MethodInfo methodInvoke = eventHandlerType.GetMethod("Invoke");
            ParameterInfo[] pars = methodInvoke.GetParameters();

            CodeMemberMethod cmmEventHandler = new CodeMemberMethod();
            CodeMemberMethod cmmEventHandlerHelper = new CodeMemberMethod();

            AddDebuggerNonUserCodeAttribute(cmmEventHandlerHelper);
            AddGeneratedCodeAttribute(cmmEventHandlerHelper);

            cmmEventHandler.Attributes = MemberAttributes.Assembly | MemberAttributes.Overloaded;
            cmmEventHandler.ReturnType = new CodeTypeReference(typeof(void));
            cmmEventHandler.Name = mei.eventHandler.Trim();

            CodeMethodInvokeExpression cmieOnEvent = new CodeMethodInvokeExpression(null, cmmEventHandler.Name);

            for (int i = 0; i < pars.Length; i++)
            {
                CodeParameterDeclarationExpression param = new CodeParameterDeclarationExpression(pars[i].ParameterType, pars[i].Name);
                cmmEventHandler.Parameters.Add(param);
                cmmEventHandlerHelper.Parameters.Add(param);
                cmieOnEvent.Parameters.Add(new CodeArgumentReferenceExpression(pars[i].Name));
            }

            //
            // internal virtual void OnFooEvent(object sender, FooEventArgs ea)
            // {
            // }
            //
            _ccRoot.CodeClass.Members.Add(cmmEventHandler);

            cmmEventHandlerHelper.Name = cmmEventHandler.Name + HELPER;
            cmmEventHandlerHelper.ReturnType = new CodeTypeReference(typeof(void));
            cmmEventHandlerHelper.Statements.Add(new CodeExpressionStatement(cmieOnEvent));

            //
            // private void OnFooEventHelper(object sender, FooEventArgs ea)
            // {
            //     OnFooEvent(sender, ea);
            // }
            //
            _ccRoot.CodeClass.Members.Add(cmmEventHandlerHelper);
        }

        internal struct MarkupEventInfo
        {
            internal MarkupEventInfo(string eh, string en, MemberInfo mi, int ln)
            {
                eventHandler = eh;
                eventName = en;
                this.mi = mi;
                lineNumber = ln;
            }

            internal string eventHandler;
            internal string eventName;
            internal MemberInfo mi;
            internal int lineNumber;
        }

#endregion Event

#region Language

        private CodeDomProvider EnsureCodeProvider()
        {
            if (_codeProvider == null)
            {
                Debug.Assert(CompilerInfo != null && CompilerInfo.IsCodeDomProviderTypeValid);
                _codeProvider = CompilerInfo.CreateProvider();
            }

            return _codeProvider;
        }

        private bool IsLanguageSupported(string language)
        {
            _language = language;
            _isLangCSharp = string.Compare(language, CSHARP, StringComparison.OrdinalIgnoreCase) == 0;

            if (IsLanguageCSharp)
            {
                _codeProvider = new Microsoft.CSharp.CSharpCodeProvider();
                return true;
            }
            else
            {
                _isLangVB = string.Compare(language, VB, StringComparison.OrdinalIgnoreCase) == 0;
                if (IsLanguageVB)
                {
                    _codeProvider = new Microsoft.VisualBasic.VBCodeProvider();
                    return true;
                }
            }

            if (CodeDomProvider.IsDefinedLanguage(language))
            {
                CompilerInfo = CodeDomProvider.GetCompilerInfo(language);
                return (CompilerInfo != null);
            }

            return false;
        }

        private void EnsureLanguageSourceExtension()
        {
            // If empty string is passed, use the default language source extension.
            if (String.IsNullOrEmpty(LanguageSourceExtension))
            {
                if (CompilerInfo != null)
                {
                    string[] listExtensions = CompilerInfo.GetExtensions();
                    LanguageSourceExtension = listExtensions[0];
                }
                else if (IsLanguageCSharp)
                {
                    LanguageSourceExtension = ".cs";
                }
                else if (IsLanguageVB)
                {
                    LanguageSourceExtension = ".vb";
                }
            }
        }

#endregion Language

#region CorePageGen

        internal CodeMemberField AddNameField(string name, int lineNumber, int linePosition)
        {
            CodeMemberField cmField = NameField(name, lineNumber, linePosition);
            if (cmField != null)
            {
                AddLinePragma(cmField, lineNumber);
            }
            return cmField;
        }

        internal CodeMemberField NameField(string name, int lineNumber, int linePosition)
        {
            // Warn for named ResourceDictionary items.
            if (_codeContexts.Count >= 2)
            {
                Type resourceDictionary = KnownTypes.Types[(int)KnownElements.ResourceDictionary];
                Type iNameScope = KnownTypes.Types[(int)KnownElements.INameScope];
                object[] contexts = _codeContexts.ToArray();
                for (int i = 1; i < contexts.Length; ++i)
                {
                    Type t = ((CodeContext)contexts[i]).ElementType;
                    if (iNameScope.IsAssignableFrom(t))
                    {
                        break;
                    }
                    if (resourceDictionary.IsAssignableFrom(t))
                    {
                        _taskLogger.LogWarningFromResources(
                            null,
                            null,
                            null,
                            SourceFileInfo.OriginalFilePath,
                            lineNumber,
                            linePosition,
                            0,
                            0,
                            SRID.NamedResDictItemWarning,
                            ((CodeContext)_codeContexts.Peek()).ElementType.FullName,
                            name
                        );
                        break;
                    }
                }
            }
            // Names in nested Name scopes should not have Name fields
            CodeContext cc = (CodeContext)_codeContexts.Peek();
            if (!cc.IsAllowedNameScope)
            {
                return null;
            }

            CodeMemberField field = new CodeMemberField();
            field.Name = name;
            field.Attributes = MemberAttributes.Assembly;
            field.Type = cc.ElementTypeReference;
            field.CustomAttributes.Add(
                new CodeAttributeDeclaration(
                         new CodeTypeReference("System.Diagnostics.CodeAnalysis.SuppressMessageAttribute"),
                         new CodeAttributeArgument(new CodePrimitiveExpression("Microsoft.Performance")),
                         new CodeAttributeArgument(new CodePrimitiveExpression("CA1823:AvoidUnusedPrivateFields"))));


            // Generate WithEvents ID fields in VB for objects supporting events
            field.UserData["WithEvents"] = true;

            _ccRoot.CodeClass.Members.Add(field);
            return field;
        }

        private void AddCodeSnippet(string codeText, int lineNum)
        {
            if (codeText == null || codeText.Trim().Length == 0)
                return;

            CodeSnippetTypeMember snippet = new CodeSnippetTypeMember();
            AddLinePragma(snippet, lineNum);
            snippet.Text = codeText;
            _ccRoot.CodeClass.Members.Add(snippet);
        }

        internal void AddGenericArguments(ParserContext parserContext, string typeArgs)
        {
            if (_typeArgsList != null)
            {
                string localTypeArgNamespace = string.Empty;
                string localTypeArgClassName = string.Empty;

                // for each generic param in this Type ...
                for (int i = 0; i < _typeArgsList.Length; i++)
                {
                    Type currTypeArg = parserContext.XamlTypeMapper.GetTypeArgsType(_typeArgsList[i].Trim(),
                                                                                    parserContext,
                                                                                    out localTypeArgClassName,
                                                                                    out localTypeArgNamespace);

                    if (currTypeArg == null)
                    {
                        bool error = false;
                        if (localTypeArgNamespace.Length == 0 && localTypeArgClassName.Length == 0)
                        {
                            error = true;
                        }
                        else
                        {
                            error = !IsValidClassName(localTypeArgClassName) ||
                                    !IsValidCLRNamespace(localTypeArgNamespace, false);
                        }

                        if (error)
                        {
                            ThrowCompilerException(SRID.InvalidTypeName,
                                                   MarkupCompiler.DefinitionNSPrefix,
                                                   typeArgs,
                                                   _typeArgsList[i].Trim(),
                                                   (i + 1).ToString(CultureInfo.CurrentCulture));
                        }
                        else
                        {
                            _typeArgsList[i] = GetFullClassName(localTypeArgNamespace, localTypeArgClassName);
                        }
                    }
                    else
                    {
                        _typeArgsList[i] = currTypeArg.FullName;
                    }

                    // construct the type args list for the base class type to be generated
                    _ccRoot.CodeClass.BaseTypes[0].TypeArguments.Add(new CodeTypeReference(_typeArgsList[i]));
                }
            }
        }

        private static CodeTypeReference GenerateConstructedTypeReference(Type t, string [] typeArgsList, string genericName)
        {
            CodeTypeReference ctrConstructedType = null;

            // If the type has generic parameters, then need to add TypeArguments to the CodeTypeReference of this Type
            if (genericName.Length > 0 || t.IsGenericType)
            {
                Debug.Assert(genericName.Length > 0 || t.IsGenericTypeDefinition);

                if (t != null)
                {
                    Debug.Assert(genericName.Length == 0 && typeArgsList != null);

                    // NOTE: Remove when CodeDom is fixed to understand mangled generic names.
                    genericName = t.FullName;
                    int bang = genericName.IndexOf(GENERIC_DELIMITER, StringComparison.Ordinal);
                    if (bang > 0)
                    {
                        genericName = genericName.Substring(0, bang);
                    }
#if DBG
                    Type[] typeParams = t.GetGenericArguments();

                    // TypeArgument count must match TypeParameter count on generic type.
                    Debug.Assert(typeArgsList != null && typeArgsList.Length == typeParams.Length);

                    // for each generic param in this Type ...
                    for (int i = 0; i < typeArgsList.Length; i++)
                    {
                        // Type params should always be unbound
                        Debug.Assert(typeParams[i].IsGenericParameter);
                    }
#endif
                }

                ctrConstructedType = new CodeTypeReference(genericName);
            }
            else
            {
                ctrConstructedType = new CodeTypeReference(t.FullName);
            }

            return ctrConstructedType;
        }

        private static CodeTypeReference GenerateConstructedTypeReference(Type t, string [] typeArgsList, Type refType, string refTypeFullName, string eventName)
        {
            CodeTypeReference ctrConstructedType = null;

            // If the type has generic parameters, then need to add TypeArguments to the CodeTypeReference of this Type
            if (t.IsGenericType)
            {
                Type[] refTypeParams = null;
                CodeTypeReference ctrTypeArg = null;
                Type[] typeParams = t.GetGenericArguments();

                // NOTE: Remove when CodeDom is fixed to understand mangled generic names.
                string genericName = t.Namespace + DOT + t.Name;
                int bang = genericName.IndexOf(GENERIC_DELIMITER, StringComparison.Ordinal);
                if (bang > 0)
                {
                    genericName = genericName.Substring(0, bang);
                }

                ctrConstructedType = new CodeTypeReference(genericName);

                // NOTE: For certain types like EventHandler delegate types, CodeDom seems
                // to add bogus CodeTypeReferences as TypeArguments, so it needs to be cleared explicitly.
                ctrConstructedType.TypeArguments.Clear();

                // for each generic param in this Type ...
                foreach (Type typeParam in typeParams)
                {
                    // if the param is unbound
                    if (typeParam.IsGenericParameter)
                    {
                        // get the generic params of the containing\reference Type, only once
                        if (refTypeParams == null)
                        {
                            if (refType == null || !refType.IsGenericType || !refType.IsGenericTypeDefinition || typeArgsList == null)
                            {
                                ThrowCompilerException(SRID.ContainingTagNotGeneric, eventName, ctrConstructedType.BaseType, refTypeFullName);
                            }

                            refTypeParams = refType.GetGenericArguments();
                        }

                        ctrTypeArg = null;

                        // for each reference generic param
                        for (int i = 0; i < refTypeParams.Length; i++)
                        {
                            // if it matches the current generic param of this Type
                            if (refTypeParams[i] == typeParam)
                            {
                                // The TypeArgumentList must have already been populated with full Type names &
                                // the TypeArgument count must match TypeParameter count on generic reference type.
                                Debug.Assert(typeArgsList != null && typeArgsList.Length == refTypeParams.Length);

                                // Find the Type argument from the list that is in the same position as generic Type param
                                string currTypeArg = typeArgsList[i];

                                // and create a CodeTypeReference from it
                                ctrTypeArg = new CodeTypeReference(currTypeArg);
                                break;
                            }
                        }

                        // no match!
                        if (ctrTypeArg == null)
                        {
                            ThrowCompilerException(SRID.MatchingTypeArgsNotFoundInRefType,
                                                   eventName,
                                                   ctrConstructedType.BaseType,
                                                   typeParam.FullName,
                                                   refTypeFullName + "<" + string.Join(",", typeArgsList) + ">");
                        }
                    }
                    else
                    {
                        ctrTypeArg = new CodeTypeReference(typeParam);
                    }

                    // construct the type args list for the base class type to be generated
                    ctrConstructedType.TypeArguments.Add(ctrTypeArg);
                }
            }
            else
            {
                ctrConstructedType = new CodeTypeReference(t.FullName);
            }

            return ctrConstructedType;
        }

        private static void AddGeneratedCodeAttribute(CodeTypeMember ctmTarget)
        {
            if (s_generatedCode_ToolName == null || s_generatedCode_ToolVersion == null)
            {
                AssemblyName assemblyName = new AssemblyName(Assembly.GetExecutingAssembly().FullName);
                s_generatedCode_ToolName = assemblyName.Name;
                s_generatedCode_ToolVersion = assemblyName.Version.ToString();
            }

            CodeAttributeDeclaration cad = new CodeAttributeDeclaration(
                         new CodeTypeReference(typeof(GeneratedCodeAttribute)),
                         new CodeAttributeArgument(new CodePrimitiveExpression(s_generatedCode_ToolName)),
                         new CodeAttributeArgument(new CodePrimitiveExpression(s_generatedCode_ToolVersion)));

            ctmTarget.CustomAttributes.Add(cad);
        }

        private CodeTypeDeclaration GenerateClass(string className, ref string modifier, Type baseClass, string baseClassFullName)
        {
            // public class MyClass : BaseClass {
            //
            CodeTypeReference ctrBaseClass = null;
            CodeTypeDeclaration ctdClass = new CodeTypeDeclaration();
            ctdClass.Name = className;
            if (baseClass != null)
            {
                // At this point, we should only have fully open generic types if there is a typeargs list.
                Debug.Assert(_typeArgsList == null || (baseClass.IsGenericType && baseClass.IsGenericTypeDefinition));
                Debug.Assert(_typeArgsList != null || !baseClass.IsGenericType);

                ctrBaseClass = GenerateConstructedTypeReference(baseClass, _typeArgsList, string.Empty);

                // Add the type reference for the normal or fully constructed generic base class
                ctdClass.BaseTypes.Add(ctrBaseClass);
            }
            else if (baseClassFullName.Length > 0)
            {
                ctrBaseClass = GenerateConstructedTypeReference(null, _typeArgsList, baseClassFullName);

                // Add the type reference for the local base class
                ctdClass.BaseTypes.Add(ctrBaseClass);
            }

            ctdClass.TypeAttributes = GetTypeAttributes(ref modifier);
            ctdClass.Members.Clear();

            if (TypeAttributes.Public == ctdClass.TypeAttributes)
            {
                GenerateXmlComments(ctdClass, className);
            }

            // VBNOTE: The VB compiler will generate a ctor with an InitializeComponent call if not explicitly specified
            // by the user if this Attribute is set on the class.
            if (IsLanguageVB && !IsCompilingEntryPointClass)
            {
                ctdClass.CustomAttributes.Add(new CodeAttributeDeclaration("Microsoft.VisualBasic.CompilerServices.DesignerGenerated"));
            }

            return ctdClass;
        }

        private CodeContext GenerateSubClass(ref string className, ref string modifier, Type baseClass, string baseClassFullName)
        {
            string ns = string.Empty;
            string baseClassName = string.Empty;
            bool isValidClassName = CrackClassName(ref className, out ns);

            if (!string.IsNullOrEmpty(baseClassFullName))
            {
                int dotIndex = baseClassFullName.LastIndexOf(DOTCHAR);
                if (dotIndex != -1)
                {
                    baseClassName = baseClassFullName.Substring(dotIndex + 1);
                    if (!IsValidClassName(baseClassName))
                    {
                        ThrowCompilerException(SRID.InvalidBaseClassName, baseClassName);
                    }
                    string bns = baseClassFullName.Substring(0, dotIndex);
                    if (!IsValidCLRNamespace(bns, false))
                    {
                        ThrowCompilerException(SRID.InvalidBaseClassNamespace, bns, baseClassName);
                    }
                }
            }

            if (!isValidClassName)
            {
                // flag error. Can't throw here as we are pre-scanning and parser context doesn't
                // have customized linenum\linepos yet.
                className = DOT;
            }
            else if (IsCompilingEntryPointClass && className.Length == 0)
            {
                string baseName = baseClass != null ? baseClass.Name : baseClassName;
                className = ANONYMOUS_ENTRYCLASS_PREFIX + baseName;
                Debug.Assert(!string.IsNullOrEmpty(baseName));
                ns = XamlTypeMapper.GeneratedNamespace;
            }

            // namespace MyNamespace
            // {
            Debug.Assert(_ccRoot == null);
            Debug.Assert(_codeContexts == null || _codeContexts.Count == 0, "mismatched CodeContexts");
            CodeNamespace cns = new CodeNamespace();
            cns.Name = ns;
            cns.Types.Clear();

            CodeTypeDeclaration ctdClass = GenerateClass(className, ref modifier, baseClass, baseClassFullName);
            CodeContext cc = new CodeContextRoot(ctdClass, cns, baseClass, _typeArgsList, baseClassFullName);
            cc.ElementTypeReference = new CodeTypeReference(GetFullClassName(ns, className));

            return cc;
        }

        private void GenerateCreateDelegateHelper()
        {
            if (!IsInternalAccessSupported || !HasLocalEvent)
            {
                return;
            }

            Debug.Assert(HasLocalReference, "if we have a local event, there should be a local mapping PI for it");

            // internal Delegate _CreateDelegate(Type delegateType, string handler)
            // {
            //     return Delegate.CreateDelegate(delegateType, this, handler);
            // }
            //
            CodeMemberMethod cmmCD = new CodeMemberMethod();
            cmmCD.Name = CREATEDELEGATEHELPER;
            cmmCD.ReturnType = new CodeTypeReference(typeof(Delegate));
            cmmCD.Attributes = MemberAttributes.Assembly | MemberAttributes.Final;
            AddDebuggerNonUserCodeAttribute(cmmCD);
            AddGeneratedCodeAttribute(cmmCD);
            AddSuppressMessageAttribute(cmmCD, "Microsoft.Performance", "CA1811:AvoidUncalledPrivateCode");

            CodeParameterDeclarationExpression param1 = new CodeParameterDeclarationExpression(typeof(Type), DELEGATETYPE);
            CodeParameterDeclarationExpression param2 = new CodeParameterDeclarationExpression(typeof(string), HANDLERARG);
            cmmCD.Parameters.Add(param1);
            cmmCD.Parameters.Add(param2);

            CodeMethodReferenceExpression cmreCD = new CodeMethodReferenceExpression(new CodeTypeReferenceExpression(typeof(Delegate)), "CreateDelegate");
            CodeMethodInvokeExpression cmieCD = new CodeMethodInvokeExpression();
            cmieCD.Method = cmreCD;
            cmieCD.Parameters.Add(new CodeArgumentReferenceExpression(DELEGATETYPE));
            cmieCD.Parameters.Add(new CodeThisReferenceExpression());
            cmieCD.Parameters.Add(new CodeArgumentReferenceExpression(HANDLERARG));

            cmmCD.Statements.Add(new CodeMethodReturnStatement(cmieCD));
            _ccRoot.CodeClass.Members.Add(cmmCD);
        }

        private void GenerateInitializeComponent(bool isApp)
        {
            // public void InitializeComponent()
            // {
            //
            CodeMemberMethod cmmLC = _ccRoot.InitializeComponentFn;

            if (cmmLC == null)
            {
                cmmLC = _ccRoot.EnsureInitializeComponentFn;
                if (!isApp)
                {
                    cmmLC.ImplementationTypes.Add(new CodeTypeReference(KnownTypes.Types[(int)KnownElements.IComponentConnector]));
                }
            }

            //     if (_contentLoaded)
            //     {
            //         return;
            //     }
            //
            CodeConditionStatement ccsCL = new CodeConditionStatement();
            ccsCL.Condition = new CodeFieldReferenceExpression(null, CONTENT_LOADED);
            ccsCL.TrueStatements.Add(new CodeMethodReturnStatement());
            if (!isApp)
            {
                cmmLC.Statements.Add(ccsCL);
            }
            else
            {
                cmmLC.Statements.Insert(0, ccsCL);
            }

            //     _contentLoaded = true;
            //
            CodeAssignStatement casCL = new CodeAssignStatement(new CodeFieldReferenceExpression(null, CONTENT_LOADED),
                                                                new CodePrimitiveExpression(true));
            if (!isApp)
            {
                cmmLC.Statements.Add(casCL);
            }
            else
            {
                cmmLC.Statements.Insert(1, casCL);
            }

            // Generate canonicalized string as resource id.
            bool requestExtensionChange = false;
            string resourceID = ResourcesGenerator.GetResourceIdForResourceFile(
                    SourceFileInfo.RelativeSourceFilePath + XAML,
                    SourceFileInfo.OriginalFileLinkAlias,
                    SourceFileInfo.OriginalFileLogicalName,
                    TargetPath,
                    Directory.GetCurrentDirectory() + Path.DirectorySeparatorChar,
                    requestExtensionChange);

            string uriPart = string.Empty;

            // Attempt to parse out the AssemblyVersion if it exists.  This validates that we can either use an empty version string (wildcards exist)
            // or we can utilize the passed in string (valid parse).
            if (!VersionHelper.TryParseAssemblyVersion(AssemblyVersion, allowWildcard: true, version: out _, out bool hasWildcard)
                && !string.IsNullOrWhiteSpace(AssemblyVersion))
            {
                throw new AssemblyVersionParseException(SR.Get(SRID.InvalidAssemblyVersion, AssemblyVersion));
            }

            // In .NET Framework (non-SDK-style projects), the process to use a wildcard AssemblyVersion is to do the following:
            //   - Modify the AssemblyVersionAttribute to a wildcard string (e.g. "1.2.*")
            //   - Set Deterministic to false in the build
            // During MarkupCompilation, the AssemblyVersion property would not be set and WPF would correctly generate a resource URI without a version.
            // In .NET Core/5 (or .NET Framework SDK-style projects), the same process can be used if GenerateAssemblyVersionAttribute is set to false in 
            // the build.  However, this isn't really the idiomatic way to set the version for an assembly.  Instead, developers are more likely to use the 
            // AssemblyVersion build property.  If a developer explicitly sets the AssemblyVersion build property to a wildcard version string, we would use 
            // that as part of the URI here.  This results in an error in Version.Parse during InitializeComponent's call tree.  Instead, do as we would have 
            // when the developer sets a wildcard version string via AssemblyVersionAttribute and use an empty string.
            string version = hasWildcard || String.IsNullOrEmpty(AssemblyVersion)
                ? String.Empty 
                : COMPONENT_DELIMITER + VER + AssemblyVersion;

            string token = String.IsNullOrEmpty(AssemblyPublicKeyToken) 
                ? String.Empty 
                : COMPONENT_DELIMITER + AssemblyPublicKeyToken;
            
            uriPart = FORWARDSLASH + AssemblyName + version + token + COMPONENT_DELIMITER + COMPONENT + FORWARDSLASH + resourceID;

            //
            //  Uri resourceLocator = new Uri(uriPart, UriKind.Relative);
            //
            string resVarname = RESOURCE_LOCATER;

            CodeFieldReferenceExpression cfreRelUri = new CodeFieldReferenceExpression(new CodeTypeReferenceExpression(typeof(System.UriKind)), "Relative");

            CodeExpression[] uriParams = { new CodePrimitiveExpression(uriPart), cfreRelUri };
            CodeObjectCreateExpression coceResourceLocator = new CodeObjectCreateExpression(typeof(System.Uri), uriParams);
            CodeVariableDeclarationStatement cvdsresLocator = new CodeVariableDeclarationStatement(typeof(System.Uri), resVarname, coceResourceLocator);

            cmmLC.Statements.Add(cvdsresLocator);

            //
            //  System.Windows.Application.LoadComponent(this, resourceLocator);
            //
            CodeMethodReferenceExpression cmreLoadContent = new CodeMethodReferenceExpression(new CodeTypeReferenceExpression(KnownTypes.Types[(int)KnownElements.Application]), LOADCOMPONENT);
            CodeMethodInvokeExpression cmieLoadContent = new CodeMethodInvokeExpression();

            cmieLoadContent.Method = cmreLoadContent;

            CodeVariableReferenceExpression cvreMemStm = new CodeVariableReferenceExpression(resVarname);

            cmieLoadContent.Parameters.Add(new CodeThisReferenceExpression());
            cmieLoadContent.Parameters.Add(cvreMemStm);

            CodeExpressionStatement cesLC = new CodeExpressionStatement(cmieLoadContent);
            AddLinePragma(cesLC, 1);
            cmmLC.Statements.Add(cesLC);

            // private bool _contentLoaded;
            //
            CodeMemberField cmfCL = new CodeMemberField();
            cmfCL.Name = CONTENT_LOADED;
            cmfCL.Attributes = MemberAttributes.Private;
            cmfCL.Type = new CodeTypeReference(typeof(bool));
            _ccRoot.CodeClass.Members.Add(cmfCL);

            if (!isApp)
            {
                // Make sure that ICC.Connect is generated to avoid compilation errors
                EnsureHookupFn();
            }
        }

        private void GenerateInternalTypeHelperImplementation()
        {
            if (!IsInternalAccessSupported ||
                !(HasInternals || HasLocalReference) ||
                _hasGeneratedInternalTypeHelper)
            {
                return;
            }

            _hasGeneratedInternalTypeHelper = true;

            // namespace XamlGeneratedNamespace
            // {
            //
            CodeNamespace cns = new CodeNamespace();
            cns.Name = XamlTypeMapper.GeneratedNamespace;

            //     [EditorBrowsable(EditorBrowsableState.Never)]
            //     public sealed class GeneratedInternalTypeHelper : InternalTypeHelper
            //     {
            //
            CodeTypeDeclaration ctdClass = new CodeTypeDeclaration();
            ctdClass.Name = XamlTypeMapper.GeneratedInternalTypeHelperClassName;
            ctdClass.BaseTypes.Add(new CodeTypeReference("System.Windows.Markup.InternalTypeHelper"));
            ctdClass.TypeAttributes = TypeAttributes.Public | TypeAttributes.Sealed;
            AddDebuggerNonUserCodeAttribute(ctdClass);
            AddGeneratedCodeAttribute(ctdClass);
            AddEditorBrowsableAttribute(ctdClass);
            GenerateXmlComments(ctdClass, ctdClass.Name);

            //         protected override object CreateInstance(Type type, CultureInfo culture)
            //         {
            //             return Activator.CreateInstance(type,
            //                                             BindingFlags.Public |
            //                                             BindingFlags.NonPublic |
            //                                             BindingFlags.Instance |
            //                                             BindingFlags.CreateInstance,
            //                                             null,
            //                                             null,
            //                                             culture);
            //         }
            //
            CodeMemberMethod cmmCI = new CodeMemberMethod();
            cmmCI.Name = "CreateInstance";
            cmmCI.Attributes = MemberAttributes.Family | MemberAttributes.Override;
            cmmCI.ReturnType = new CodeTypeReference(typeof(Object));

            CodeParameterDeclarationExpression param1 = new CodeParameterDeclarationExpression(typeof(Type), TYPE);
            CodeParameterDeclarationExpression param4 = new CodeParameterDeclarationExpression(typeof(CultureInfo), CULTURE);
            cmmCI.Parameters.Add(param1);
            cmmCI.Parameters.Add(param4);

            CodeMethodReferenceExpression cmreCI = new CodeMethodReferenceExpression(new CodeTypeReferenceExpression(typeof(Activator)), "CreateInstance");
            CodeMethodInvokeExpression cmieCI = new CodeMethodInvokeExpression();
            cmieCI.Method = cmreCI;
            cmieCI.Parameters.Add(new CodeArgumentReferenceExpression(TYPE));
            CodeFieldReferenceExpression cfre1 = new CodeFieldReferenceExpression(new CodeTypeReferenceExpression(typeof(BindingFlags)), "Public");
            CodeFieldReferenceExpression cfre2 = new CodeFieldReferenceExpression(new CodeTypeReferenceExpression(typeof(BindingFlags)), "NonPublic");
            CodeFieldReferenceExpression cfre3 = new CodeFieldReferenceExpression(new CodeTypeReferenceExpression(typeof(BindingFlags)), "Instance");
            CodeFieldReferenceExpression cfre4 = new CodeFieldReferenceExpression(new CodeTypeReferenceExpression(typeof(BindingFlags)), "CreateInstance");
            CodeBinaryOperatorExpression cboe1 = new CodeBinaryOperatorExpression(cfre1, CodeBinaryOperatorType.BitwiseOr, cfre2);
            CodeBinaryOperatorExpression cboe2 = new CodeBinaryOperatorExpression(cfre3, CodeBinaryOperatorType.BitwiseOr, cfre4);
            CodeBinaryOperatorExpression cboeCI = new CodeBinaryOperatorExpression(cboe1, CodeBinaryOperatorType.BitwiseOr, cboe2);
            cmieCI.Parameters.Add(cboeCI);
            cmieCI.Parameters.Add(new CodePrimitiveExpression(null));
            cmieCI.Parameters.Add(new CodePrimitiveExpression(null));
            cmieCI.Parameters.Add(new CodeArgumentReferenceExpression(CULTURE));

            cmmCI.Statements.Add(new CodeMethodReturnStatement(cmieCI));
            GenerateXmlComments(cmmCI, cmmCI.Name);
            ctdClass.Members.Add(cmmCI);

            //         protected override object GetPropertyValue(PropertyInfo propertyInfo, object target, CultureInfo culture)
            //         {
            //             return propertyInfo.GetValue(target, BindingFlags.Default, null, null, culture);
            //         }
            //
            CodeMemberMethod cmmGPV = new CodeMemberMethod();
            cmmGPV.Name = "GetPropertyValue";
            cmmGPV.Attributes = MemberAttributes.Family | MemberAttributes.Override;
            cmmGPV.ReturnType = new CodeTypeReference(typeof(Object));

            param1 = new CodeParameterDeclarationExpression(typeof(PropertyInfo), PROPINFO);
            CodeParameterDeclarationExpression param2 = new CodeParameterDeclarationExpression(typeof(object), TARGET);
            cmmGPV.Parameters.Add(param1);
            cmmGPV.Parameters.Add(param2);
            cmmGPV.Parameters.Add(param4);

            CodeMethodReferenceExpression cmreGPV = new CodeMethodReferenceExpression(new CodeArgumentReferenceExpression(PROPINFO), "GetValue");
            CodeMethodInvokeExpression cmieGPV = new CodeMethodInvokeExpression();
            cmieGPV.Method = cmreGPV;
            cmieGPV.Parameters.Add(new CodeArgumentReferenceExpression(TARGET));
            cmieGPV.Parameters.Add(new CodeFieldReferenceExpression(new CodeTypeReferenceExpression(typeof(BindingFlags)), DEFAULT));
            cmieGPV.Parameters.Add(new CodePrimitiveExpression(null));
            cmieGPV.Parameters.Add(new CodePrimitiveExpression(null));
            cmieGPV.Parameters.Add(new CodeArgumentReferenceExpression(CULTURE));

            cmmGPV.Statements.Add(new CodeMethodReturnStatement(cmieGPV));
            GenerateXmlComments(cmmGPV, cmmGPV.Name);
            ctdClass.Members.Add(cmmGPV);

            //         protected override void SetPropertyValue(PropertyInfo propertyInfo, object target, object value, CultureInfo culture)
            //         {
            //             propertyInfo.SetValue(target, value, BindingFlags.Default, null, null, culture);
            //         }
            //
            CodeMemberMethod cmmSPV = new CodeMemberMethod();
            cmmSPV.Name = "SetPropertyValue";
            cmmSPV.Attributes = MemberAttributes.Family | MemberAttributes.Override;

            CodeParameterDeclarationExpression param3 = new CodeParameterDeclarationExpression(typeof(object), VALUE);
            cmmSPV.Parameters.Add(param1);
            cmmSPV.Parameters.Add(param2);
            cmmSPV.Parameters.Add(param3);
            cmmSPV.Parameters.Add(param4);

            CodeMethodReferenceExpression cmreSPV = new CodeMethodReferenceExpression(new CodeArgumentReferenceExpression(PROPINFO), "SetValue");
            CodeMethodInvokeExpression cmieSPV = new CodeMethodInvokeExpression();
            cmieSPV.Method = cmreSPV;
            cmieSPV.Parameters.Add(new CodeArgumentReferenceExpression(TARGET));
            cmieSPV.Parameters.Add(new CodeArgumentReferenceExpression(VALUE));
            cmieSPV.Parameters.Add(new CodeFieldReferenceExpression(new CodeTypeReferenceExpression(typeof(BindingFlags)), DEFAULT));
            cmieSPV.Parameters.Add(new CodePrimitiveExpression(null));
            cmieSPV.Parameters.Add(new CodePrimitiveExpression(null));
            cmieSPV.Parameters.Add(new CodeArgumentReferenceExpression(CULTURE));

            cmmSPV.Statements.Add(new CodeExpressionStatement(cmieSPV));
            GenerateXmlComments(cmmSPV, cmmSPV.Name);
            ctdClass.Members.Add(cmmSPV);

            //         protected override Delegate CreateDelegate(Type delegateType, object target, string handler)
            //         {
            //             return (Delegate)target.GetType().InvokeMember("_CreateDelegate",
            //                                                            BindingFlags.Instance |
            //                                                            BindingFlags.NonPublic |
            //                                                            BindingFlags.InvokeMethod,
            //                                                            null,
            //                                                            target,
            //                                                            new object[] { delegateType, handler });
            //         }
            //
            CodeMemberMethod cmmCD = new CodeMemberMethod();
            cmmCD.Name = "CreateDelegate";
            cmmCD.Attributes = MemberAttributes.Family | MemberAttributes.Override;
            cmmCD.ReturnType = new CodeTypeReference(typeof(Delegate));

            param1 = new CodeParameterDeclarationExpression(typeof(Type), DELEGATETYPE);
            param3 = new CodeParameterDeclarationExpression(typeof(string), HANDLERARG);
            cmmCD.Parameters.Add(param1);
            cmmCD.Parameters.Add(param2);
            cmmCD.Parameters.Add(param3);

            CodeArgumentReferenceExpression careTarget = new CodeArgumentReferenceExpression(TARGET);
            CodeMethodReferenceExpression cmreGetType = new CodeMethodReferenceExpression(careTarget, "GetType");
            CodeMethodInvokeExpression cmieGetType = new CodeMethodInvokeExpression();
            cmieGetType.Method = cmreGetType;

            CodeMethodReferenceExpression cmreCD = new CodeMethodReferenceExpression(cmieGetType, "InvokeMember");
            CodeMethodInvokeExpression cmieCD = new CodeMethodInvokeExpression();
            cmieCD.Method = cmreCD;
            cmieCD.Parameters.Add(new CodePrimitiveExpression(CREATEDELEGATEHELPER));

            CodeFieldReferenceExpression cfre5 = new CodeFieldReferenceExpression(new CodeTypeReferenceExpression(typeof(BindingFlags)), "InvokeMethod");
            CodeBinaryOperatorExpression cboe = new CodeBinaryOperatorExpression(cfre2, CodeBinaryOperatorType.BitwiseOr, cfre3);
            CodeBinaryOperatorExpression cboeCD = new CodeBinaryOperatorExpression(cfre5, CodeBinaryOperatorType.BitwiseOr, cboe);
            cmieCD.Parameters.Add(cboeCD);

            cmieCD.Parameters.Add(new CodePrimitiveExpression(null));
            cmieCD.Parameters.Add(careTarget);

            CodeArrayCreateExpression caceCD = new CodeArrayCreateExpression(typeof(object));
            CodeArgumentReferenceExpression careDelType = new CodeArgumentReferenceExpression(DELEGATETYPE);
            CodeArgumentReferenceExpression careHandler = new CodeArgumentReferenceExpression(HANDLERARG);
            caceCD.Initializers.Add(careDelType);
            caceCD.Initializers.Add(careHandler);
            cmieCD.Parameters.Add(caceCD);
            cmieCD.Parameters.Add(new CodePrimitiveExpression(null));

            CodeCastExpression cceCD = new CodeCastExpression(typeof(Delegate), cmieCD);
            cmmCD.Statements.Add(new CodeMethodReturnStatement(cceCD));
            GenerateXmlComments(cmmCD, cmmCD.Name);
            ctdClass.Members.Add(cmmCD);

            //         protected override void AddEventHandler(EventInfo eventInfo, object target, Delegate handler);
            //         {
            //             eventInfo.AddEventHandler(target, handler);
            //         }
            //
            CodeMemberMethod cmmAEH = new CodeMemberMethod();
            cmmAEH.Name = "AddEventHandler";
            cmmAEH.Attributes = MemberAttributes.Family | MemberAttributes.Override;

            param1 = new CodeParameterDeclarationExpression(typeof(EventInfo), EVENTINFO);
            param3 = new CodeParameterDeclarationExpression(typeof(Delegate), HANDLERARG);
            cmmAEH.Parameters.Add(param1);
            cmmAEH.Parameters.Add(param2);
            cmmAEH.Parameters.Add(param3);

            CodeMethodReferenceExpression cmreAEH = new CodeMethodReferenceExpression(new CodeArgumentReferenceExpression(EVENTINFO), "AddEventHandler");
            CodeMethodInvokeExpression cmieAEH = new CodeMethodInvokeExpression();
            cmieAEH.Method = cmreAEH;
            cmieAEH.Parameters.Add(new CodeArgumentReferenceExpression(TARGET));
            cmieAEH.Parameters.Add(new CodeArgumentReferenceExpression(HANDLERARG));

            cmmAEH.Statements.Add(new CodeExpressionStatement(cmieAEH));
            GenerateXmlComments(cmmAEH, cmmAEH.Name);
            ctdClass.Members.Add(cmmAEH);

            //     }
            //
            cns.Types.Add(ctdClass);

            // }
            //
            CodeCompileUnit ccu = new CodeCompileUnit();
            ccu.Namespaces.Add(cns);

            // For VB only we need to let the parser know about the RootNamespace value
            // in order to look for the XamlGeneratedNamespace.GeneratedInternalTypeHelper
            // type whose full type name would have been implicitly by the VB comopiler to
            // RootNS.XamlGeneratedNamespace.GeneratedInternalTypeHelper

            if (IsLanguageVB && !string.IsNullOrEmpty(DefaultNamespace))
            {
                // [assembly: RootNamespaceAttribute("RootNS")]
                CodeAttributeDeclaration cad = new CodeAttributeDeclaration(
                             "System.Windows.Markup.RootNamespaceAttribute",
                             new CodeAttributeArgument(new CodePrimitiveExpression(DefaultNamespace)));

                ccu.AssemblyCustomAttributes.Add(cad);
            }

            MemoryStream codeMemStream = new MemoryStream();

            // using Disposes the StreamWriter when it ends.  Disposing the StreamWriter
            // also closes the underlying MemoryStream.  Furthermore, don't add BOM here since
            // TaskFileService.WriteGeneratedCodeFile adds it.
            using (StreamWriter codeStreamWriter = new StreamWriter(codeMemStream, new UTF8Encoding(false)))
            {
                CodeGeneratorOptions o = new CodeGeneratorOptions();
                CodeDomProvider codeProvider = EnsureCodeProvider();
                codeProvider.GenerateCodeFromCompileUnit(ccu, codeStreamWriter, o);

                codeStreamWriter.Flush();
                TaskFileService.WriteGeneratedCodeFile(codeMemStream.ToArray(),
                    TargetPath + SharedStrings.GeneratedInternalTypeHelperFileName,
                    SharedStrings.GeneratedExtension, SharedStrings.IntellisenseGeneratedExtension,
                    LanguageSourceExtension);
            }
        }

        internal string StartElement(ref string className, string subClassFullName, ref string modifier, Type elementType, string baseClassFullName)
        {
            string classFullName = null;
            CodeContext cc = null;

            if (_ccRoot == null)
            {
                if (className.Length > 0)
                {
                    IsCodeNeeded = true;
                }
                else if (subClassFullName.Length > 0)
                {
                    ThrowCompilerException(SRID.MissingClassWithSubClass, DefinitionNSPrefix);
                }
                else if (modifier.Length > 0)
                {
                    ThrowCompilerException(SRID.MissingClassWithModifier, DefinitionNSPrefix);
                }
                else if (_typeArgsList != null)
                {
                    string rootClassName = elementType != null ? elementType.Name : baseClassFullName.Substring(baseClassFullName.LastIndexOf(DOT, StringComparison.Ordinal)+1);
                    ThrowCompilerException(SRID.MissingClassDefinitionForTypeArgs, rootClassName, DefinitionNSPrefix);
                }

                // Don't allow subclassing further from markup-subclasses with content
                if (elementType != null && KnownTypes.Types[(int)KnownElements.IComponentConnector].IsAssignableFrom(elementType))
                {
                    ThrowCompilerException(SRID.SubSubClassingNotAllowed, elementType.FullName);
                }

                cc = GenerateSubClass(ref className, ref modifier, elementType, baseClassFullName);
                Debug.Assert(_codeContexts.Count == 0, "mismatched codecontext");
                _ccRoot = cc as CodeContextRoot;
                Debug.Assert(_ccRoot != null);

                if (IsCodeNeeded)
                {
                    if (subClassFullName.Length > 0)
                    {
                        classFullName = subClassFullName;
                        _ccRoot.SubClass = classFullName;
                    }
                    else
                    {
                        classFullName = GetFullClassName(_ccRoot.CodeNS.Name, _ccRoot.CodeClass.Name);
                    }

                    if (IsLanguageVB)
                    {
                        // This classFullName is going to be used to write Root Start Element.
                        // If it is for VB, and DefaultClrName is set, we need to put DefaultClrName
                        // as prefix to any existing full class name.
                        //
                        // if this x:Class is set to "MyNS.MyPage, and RootNamespace (DefaultNamespace)
                        // is set to MyRoot, the finally generated class by VBC would be MyRoot.MyNS.MyPage.
                        // so in the Baml record, it should keep MyRoot.MyNS.MyPage.
                        //

                        classFullName = GetFullClassName(DefaultNamespace, classFullName);
                    }
                }

                if (IsCompilingEntryPointClass)
                {
                    cc.IsAllowedNameScope = false;
                }
            }
            else
            {
                cc = new CodeContext(elementType, null, baseClassFullName);
                CodeContext ccParent = (CodeContext)_codeContexts.Peek();
                cc.IsAllowedNameScope = ccParent.IsAllowedNameScope;
            }

            _codeContexts.Push(cc);

            return classFullName;
        }

        internal void EndElement(bool pass2)
        {
            CodeContext cc = (CodeContext)_codeContexts.Pop();
            Debug.Assert(cc != null);

            if (_codeContexts.Count == 0)
            {
                Debug.Assert(_ccRoot == (cc as CodeContextRoot));
                Debug.Assert(_ccRoot.CodeClass != null);

                if (!pass2)
                {
                    // For entry point class, a sub-class is always needed
                    // even if if wasn't otherwise needed by other markup
                    // like x:Code or events etc. upto this point.
                    if (IsCompilingEntryPointClass)
                    {
                        IsCodeNeeded = true;
                    }

                    if (IsCodeNeeded)
                    {
                        if (IsBamlNeeded)
                        {
                            GenerateInitializeComponent(IsCompilingEntryPointClass);
                            if (!IsCompilingEntryPointClass)
                            {
                                GenerateCreateDelegateHelper();
                            }
                        }
                        else
                        {
                            Debug.Assert(_ccRoot.HookupFn == null);
                        }

                        EndHookups();
                        EndStyleEventConnection();
                    }

                    GenerateSource();
                }
            }
        }

        internal void AddUsing(string clrNS)
        {
            if (String.IsNullOrEmpty(clrNS))
            {
                return;
            }

            if (_usingNS == null)
            {
                _usingNS = new ArrayList();
            }

            _usingNS.Add(clrNS);
        }

#endregion CorePageGen

#region App Entry Point

        // This code block is shared by regular Application and HostInBrowser Application
        private CodeVariableReferenceExpression GenerateAppInstance(CodeMemberMethod cmmMain)
        {
            string appClassName = _ccRoot.SubClass.Length > 0 ? _ccRoot.SubClass
                                               : GetFullClassName(_ccRoot.CodeNS.Name, _ccRoot.CodeClass.Name);

            //  MyNS.MyApplication app = new MyNS.MyApplication();
            //
            CodeObjectCreateExpression coce;
            CodeVariableReferenceExpression cvre = new CodeVariableReferenceExpression(APPVAR);
            CodeExpression[] ctorParams = {};

            coce = new CodeObjectCreateExpression(appClassName, ctorParams);

            CodeVariableDeclarationStatement cvds = new CodeVariableDeclarationStatement(appClassName, APPVAR, coce);

            cmmMain.Statements.Add(cvds);

            return cvre;
        }

        internal void AddApplicationProperty(MemberInfo memberInfo, string attributeValue, int lineNumber)
        {
            Debug.Assert(_ccRoot == (_codeContexts.Peek() as CodeContextRoot));
            Debug.Assert(_ccRoot.ElementType == null ||
                         (memberInfo.DeclaringType.IsAssignableFrom(_ccRoot.ElementType) && (memberInfo is PropertyInfo)));

            TypeConvertContext ctx = new TypeConvertContext(_parserContext, attributeValue);
            CodeExpression ceValue = GetPropertyValueExpression(ctx, typeof(Uri), null, attributeValue);
            CodeThisReferenceExpression ctreTag = new CodeThisReferenceExpression();
            CodePropertyReferenceExpression cprePropSet = new CodePropertyReferenceExpression(ctreTag, memberInfo.Name);

            CodeStatement csPropSet = new CodeAssignStatement(cprePropSet, ceValue);

            AddLinePragma(csPropSet, lineNumber);

            _ccRoot.EnsureInitializeComponentFn.Statements.Add(csPropSet);
        }

        internal void AddApplicationEvent(MarkupEventInfo mei)
        {
            // validate the event handler name per C# grammar for identifiers
            ValidateEventHandlerName(mei.eventName, mei.eventHandler);

            // this.FooEvent += new FooEventHandlerDelegate(this.OnFoo);
            CodeThisReferenceExpression ctre = new CodeThisReferenceExpression();
            CodeStatement csEvent = AddCLREvent(_ccRoot, ctre, mei);

            Debug.Assert(_ccRoot == (_codeContexts.Peek() as CodeContextRoot));
            _ccRoot.EnsureInitializeComponentFn.Statements.Add(csEvent);
        }

        private CodeMemberMethod GenerateEntryPointMethod()
        {
            CodeMemberMethod cmmMain = null;
            CodeDomProvider codeProvider = EnsureCodeProvider();

            if (codeProvider.Supports(GeneratorSupport.EntryPointMethod))
            {
                //
                // [STAThread]
                // public static void Main () {
                //

                cmmMain = new CodeEntryPointMethod();
                cmmMain.Attributes = MemberAttributes.Public | MemberAttributes.Static;
                cmmMain.CustomAttributes.Add(new CodeAttributeDeclaration(typeof(STAThreadAttribute).FullName));
                AddDebuggerNonUserCodeAttribute(cmmMain);
                AddGeneratedCodeAttribute(cmmMain);
                GenerateXmlComments(cmmMain, "Application Entry Point.");
                cmmMain.ReturnType = new CodeTypeReference(typeof(void));
            }

            return cmmMain;
        }

        private void GenerateAppEntryPoint()
        {
            if (ApplicationFile.Length > 0)
            {

                // [STAThread]
                // public static void Main () {
                //
                CodeMemberMethod cmmMain = GenerateEntryPointMethod();

                if (cmmMain != null)
                {
                    CodeVariableReferenceExpression cvreSplashScreen = null;
                    if (!string.IsNullOrEmpty(_splashImage) && !HostInBrowser)
                    {
                        cvreSplashScreen = GenerateSplashScreenInstance(cmmMain);
                    }

                    //   MyApplication app = new MyApplication();
                    //
                    CodeVariableReferenceExpression cvreApp = GenerateAppInstance(cmmMain);

                    if (_ccRoot.InitializeComponentFn != null)
                    {
                        //   app.InitializeComponent();
                        //
                        CodeMethodInvokeExpression cmieIT = new CodeMethodInvokeExpression();
                        cmieIT.Method = new CodeMethodReferenceExpression(cvreApp, INITIALIZE_COMPONENT);
                        cmmMain.Statements.Add(new CodeExpressionStatement(cmieIT));
                    }

                    if (!HostInBrowser)
                    {
                        //   app.Run();
                        //
                        CodeMethodReferenceExpression cmreRun = new CodeMethodReferenceExpression(cvreApp, "Run");
                        CodeMethodInvokeExpression cmieRun = new CodeMethodInvokeExpression();
                        cmieRun.Method = cmreRun;

                        CodeStatement csRun = new CodeExpressionStatement(cmieRun);
                        cmmMain.Statements.Add(csRun);
                    }

                    _ccRoot.CodeClass.Members.Add(cmmMain);
                }
            }
        }

        private void GenerateLooseContentAttributes()
        {
            CodeDomProvider codeProvider = EnsureCodeProvider();

            if (codeProvider.Supports(GeneratorSupport.AssemblyAttributes))
            {
                CodeCompileUnit ccu = new CodeCompileUnit();

                foreach (string file in ContentList)
                {
                    // [assembly: AssemblyAssociatedContentFileAttribute("file")]

                    string normalized = ResourceIDHelper.GetResourceIDFromRelativePath(file);
                    CodeAttributeDeclaration cad = new CodeAttributeDeclaration(
                                 "System.Windows.Resources.AssemblyAssociatedContentFileAttribute",
                                 new CodeAttributeArgument(new CodePrimitiveExpression(normalized)));

                    ccu.AssemblyCustomAttributes.Add(cad);
                }

                MemoryStream codeMemStream = new MemoryStream();

                // using Disposes the StreamWriter when it ends.  Disposing the StreamWriter
                // also closes the underlying MemoryStream.  Furthermore, don't add BOM here since
                // TaskFileService.WriteGeneratedCodeFile adds it.
                using (StreamWriter codeStreamWriter = new StreamWriter(codeMemStream, new UTF8Encoding(false)))
                {
                    CodeGeneratorOptions o = new CodeGeneratorOptions();
                    codeProvider.GenerateCodeFromCompileUnit(ccu, codeStreamWriter, o);

                    codeStreamWriter.Flush();
                    TaskFileService.WriteGeneratedCodeFile(codeMemStream.ToArray(),
                        TargetPath + AssemblyName + SharedStrings.ContentFile,
                        SharedStrings.GeneratedExtension, SharedStrings.IntellisenseGeneratedExtension,
                        LanguageSourceExtension);
                }
            }
        }

#endregion App Entry Point

#region Splash Screen Code Generation

        private CodeVariableReferenceExpression GenerateSplashScreenInstance(CodeMemberMethod cmmMain)
        {
            // SplashScreen splashScreen = new SplashScreen(Assembly.GetExecutingAssembly(), "splash.png");
            CodeObjectCreateExpression coceApplicationSplashScreen = new CodeObjectCreateExpression(SPLASHCLASSNAME, new CodePrimitiveExpression(GetSplashResourceId()));
            // ApplicationSplashScreen splashScreen = ...
            CodeVariableDeclarationStatement cvdsAppSplash = new CodeVariableDeclarationStatement(SPLASHCLASSNAME, SPLASHVAR, coceApplicationSplashScreen);
            cmmMain.Statements.Add(cvdsAppSplash);

            // splashScreen.Show(true);
            CodeVariableReferenceExpression cvreAppSplash = new CodeVariableReferenceExpression(SPLASHVAR);
            CodeMethodInvokeExpression cmieShowSplashScreen = new CodeMethodInvokeExpression(cvreAppSplash, "Show", new CodePrimitiveExpression(true));
            cmmMain.Statements.Add(cmieShowSplashScreen);

            return cvreAppSplash;
        }

        private string GetSplashResourceId()
        {
            // Perform the same resouce string mangle that is done in ResourceGenerator
            string resourceId;
            string fullFilePath = Path.GetFullPath(_splashImage);
            string relPath = TaskHelper.GetRootRelativePath(TargetPath, fullFilePath);

            //
            // If the resFile is relative to the StagingDir (OutputPath here)
            // take the relative path as resource id.
            // If the resFile is not relative to StagingDir, but relative
            // to the project directory, take this relative path as resource id.
            // Otherwise, just take the file name as resource id.
            //

            if (string.IsNullOrEmpty(relPath))
            {
                relPath = TaskHelper.GetRootRelativePath(Directory.GetCurrentDirectory() + Path.DirectorySeparatorChar, fullFilePath);
            }

            if (string.IsNullOrEmpty(relPath) == false)
            {
                resourceId = relPath;
            }
            else
            {
                resourceId = Path.GetFileName(fullFilePath);
            }

            // Modify resource ID to correspond to canonicalized Uri format
            // i.e. - all lower case, use "/" as separator
            // ' ' is converted to escaped version %20
            //

            resourceId = ResourceIDHelper.GetResourceIDFromRelativePath(resourceId);

            return resourceId;
        }

#endregion

#region CodeContext

        private class CodeContext
        {
            internal CodeContext(Type elementType, string [] typeArgsList, string localElementFullName)
            {
                _elementType = elementType;
                _typeArgsList = typeArgsList;
                _localElementFullName = localElementFullName;
            }

            internal Type ElementType
            {
                get { return _elementType; }
            }

            internal string ElementName
            {
                get { return _elementType != null ? _elementType.Name : _localElementFullName.Substring(_localElementFullName.LastIndexOf(DOT, StringComparison.Ordinal) + 1); }
            }

            internal string [] GenericTypeArgs
            {
                get { return _typeArgsList; }
            }

            internal string LocalElementFullName
            {
                get { return _localElementFullName; }
            }

            internal bool IsAllowedNameScope
            {
                get { return _isAllowedNameScope; }
                set { _isAllowedNameScope = value; }
            }

            internal CodeTypeReference ElementTypeReference
            {
                get
                {
                    if (_ctrElemTypeRef == null)
                    {
                        _ctrElemTypeRef = MarkupCompiler.GenerateConstructedTypeReference(_elementType, _typeArgsList, _localElementFullName);
                    }

                    return _ctrElemTypeRef;
                }

                set { _ctrElemTypeRef = value; }
            }

            private bool _isAllowedNameScope = true;
            private Type _elementType = null;
            private string [] _typeArgsList = null;
            private string _localElementFullName = string.Empty;
            protected CodeTypeReference _ctrElemTypeRef = null;
        }

        private class CodeContextRoot : CodeContext
        {
            internal CodeContextRoot(CodeTypeDeclaration codeClass,
                                     CodeNamespace codeNS,
                                     Type elementType,
                                     string [] typeArgsList,
                                     string localElementFullName) : base (elementType, typeArgsList, localElementFullName)
            {
                _codeNS = codeNS;
                _codeClass = codeClass;
                _ctrElemTypeRef = codeClass.BaseTypes[0];
            }

            internal CodeMemberMethod HookupFn
            {
                get { return _hookupFn; }
                set { _hookupFn = value; }
            }

            internal CodeMemberMethod StyleConnectorFn
            {
                get { return _styleConnectorFn; }
                set { _styleConnectorFn = value; }
            }

            internal CodeMemberMethod InitializeComponentFn
            {
                get { return _initializeComponentFn; }
            }

            internal CodeMemberMethod EnsureInitializeComponentFn
            {
                get
                {
                    if (_initializeComponentFn == null)
                    {
                        _initializeComponentFn = new CodeMemberMethod();
                        _initializeComponentFn.Name = INITIALIZE_COMPONENT;
                        _initializeComponentFn.Attributes = MemberAttributes.Public | MemberAttributes.Final;
                        AddDebuggerNonUserCodeAttribute(_initializeComponentFn);
                        AddGeneratedCodeAttribute(_initializeComponentFn);
                        MarkupCompiler.GenerateXmlComments(_initializeComponentFn, INITIALIZE_COMPONENT);
                        _codeClass.Members.Add(_initializeComponentFn);
                    }

                    return _initializeComponentFn;
                }
            }

            internal CodeTypeDeclaration CodeClass
            {
                get { return _codeClass; }
            }

            internal CodeNamespace CodeNS
            {
                get { return _codeNS; }
            }

            // This is used as the class to instantiate when a language does not support partial
            // classes. A code-behind file needs to derive this class from the generated sub-class
            // that is normally specified by the x:Class attribute.
            internal string SubClass
            {
                get { return _subClass; }
                set { _subClass = value; }
            }

            private CodeTypeDeclaration _codeClass;
            private CodeNamespace _codeNS;
            private CodeMemberMethod _initializeComponentFn = null;
            private CodeMemberMethod _hookupFn = null;
            private CodeMemberMethod _styleConnectorFn = null;
            private string _subClass = string.Empty;
        }

#endregion CodeContext

#endregion Implementation

#region Private Data

        private string                  _targetPath = string.Empty; // Current Dir is default
        private string[]                _contentList = null;
        private ArrayList               _referenceAssemblyList = null;
        private string                  _localXamlApplication = null;
        private string[]                _localXamlPages = null;
        private string []               _typeArgsList = null;
        private ArrayList               _pendingLocalFiles = null;
        private bool                    _hostInBrowser = false;
        private bool                    _xamlDebuggingInformation = false;
        private string                  _splashImage = null;

        private bool                    _isLangCSharp = false;
        private bool                    _isLangVB = false;
        private string                  _language = string.Empty;
        private string                  _languageSourceExtension = string.Empty;
        private static string           _definitionNSPrefix = DEFINITION_PREFIX;
        private CompilerInfo            _ci = null;
        private CodeDomProvider         _codeProvider = null;
        private XamlTypeMapper          _typeMapper = null;

        private bool                    _isCompilingEntryPointClass = false;
        private bool                    _isBamlNeeded = false;
        private bool                    _isCodeNeeded = false;
        private bool                    _hasLocalEvent = false;
        private bool                    _hasGeneratedInternalTypeHelper = false;
        private string                  _assemblyName = string.Empty;
        private string                  _assemblyVersion = string.Empty;
        private string                  _assemblyPublicKeyToken = string.Empty;
        private string                  _applicationFile = string.Empty;
        private string                  _defaultNamespace = string.Empty;
        private ParserHooks             _parserHooks;

        private SourceFileInfo          _sourceFileInfo = null;
        private string                  _compilationUnitSourcePath = string.Empty;
        private ArrayList               _usingNS = null;
        private Assembly                _localAssembly = null;
        private ReferenceAssembly       _localAssemblyFile = null;
        private ParserContext           _parserContext = null;
        private CodeContextRoot         _ccRoot = null;
        private Stack                   _codeContexts = null;
        private ITaskFileService        _taskFileService = null;
        private TaskLoggingHelper       _taskLogger = null;
        private bool                    _hasEmittedEventSetterDeclaration;

        // Per language sccess Modfiers
        private string                  _private = string.Empty;
        private string                  _public = string.Empty;
        private string                  _protected = string.Empty;
        private string                  _internal = string.Empty;
        private string                  _protectedInternal = string.Empty;
        private string                  _privateClass = string.Empty;
        private string                  _publicClass = string.Empty;

        // Prefixes & Tags
        private const string            INDENT12 = "            ";
        private const string            ANONYMOUS_ENTRYCLASS_PREFIX = "Generated";
        private const string            DEFINITION_PREFIX = "x";
        private const char              COMMA = ',';
        private const string            GENERIC_DELIMITER = "`";
        internal const char             DOTCHAR = '.';
        internal const string           DOT = ".";
        internal const string           CODETAG = "Code";

        // Language support
        private const string            XAML = ".xaml";
        private const string            BAML = ".baml";
        private const string            VB = "vb";
        private const string            CSHARP = "c#";
        private const string            JSHARP = "vj#";
        private const string            JSCRIPT = "js";

        // Generated identifiers
        private const string            CREATEDELEGATEHELPER = "_CreateDelegate";
        private const string            CONTENT_LOADED = "_contentLoaded";
        private const string            CONNECT = "Connect";
        private const string            CONNECTIONID = "connectionId";
        private const string            TARGET = "target";
        private const string            EVENTSETTER = "eventSetter";
        private const string            EVENT = "Event";
        private const string            ADDHANDLER = "AddHandler";
        private const string            HELPER = "Helper";
        private const string            HANDLERARG = "handler";
        private const string            TYPE = "type";
        private const string            CULTURE = "culture";
        private const string            DEFAULT = "Default";
        private const string            VALUE = "value";
        private const string            DELEGATETYPE = "delegateType";
        private const string            PROPINFO = "propertyInfo";
        private const string            EVENTINFO = "eventInfo";
        private const string            APPVAR = "app";
        private const string            SPLASHVAR = "splashScreen";
        private const string            SPLASHCLASSNAME = "SplashScreen";
        private const string            ARGS = "args";
        private const string            INITIALIZE_COMPONENT = "InitializeComponent";
        private const string            SWITCH_STATEMENT = INDENT12 + "switch (" + CONNECTIONID + ")\r\n" + INDENT12 + "{";
        private const string            BREAK_STATEMENT = INDENT12 + "break;";
        private const string            CASE_STATEMENT = INDENT12 + "case ";
        private const string            ENDCURLY = "}";
        private const string            COLON = ":";
        private const string            RESOURCE_LOCATER = "resourceLocater";
        private const string            LOADCOMPONENT = "LoadComponent";
        private const string            SETTERS = "Setters";
        private const string            SummaryStartTag = @"<summary>";
        private const string            SummaryEndTag = @"</summary>";
        internal const string           ADD = "Add";
        internal const string           HANDLER = "Handler";

        // Delimiters & Uri processing
        private const string            VER = "V";
        private const string            COMPONENT = "component";
        private const char              COMPONENT_DELIMITER = ';';
        private const string            FORWARDSLASH = "/";
        private const string            URISCHEME_PACK = "pack";
        private const string            PARENTFOLDER = @"..\";

        // For generating pragma checksum data
        private static HashAlgorithm s_hashAlgorithm;
        private static Guid s_hashGuid;

        private static readonly Guid s_hashSHA256Guid = new Guid(0x8829d00f, 0x11b8, 0x4213, 0x87, 0x8b, 0x77, 0x0e, 0x85, 0x97, 0xac, 0x16);
        private static readonly Guid s_hashSHA1Guid = new Guid(0xff1816ec, 0xaa5e, 0x4d10, 0x87, 0xf7, 0x6f, 0x49, 0x63, 0x83, 0x34, 0x60);

        private static string s_generatedCode_ToolName;
        private static string s_generatedCode_ToolVersion;

#endregion Private Data
    }
}
<|MERGE_RESOLUTION|>--- conflicted
+++ resolved
@@ -1575,24 +1575,9 @@
         {
             get
             {
-<<<<<<< HEAD
 #if NETFX && !NETCOREAPP
                 return PathInternal.GetRelativePath(TargetPath, SourceFileInfo.SourcePath, StringComparison.OrdinalIgnoreCase);
 #else
-=======
-                string parentFolderPrefix = string.Empty;
-                if (TargetPath.StartsWith(SourceFileInfo.SourcePath, StringComparison.OrdinalIgnoreCase))
-                {
-                    string relPath = TargetPath.Substring(SourceFileInfo.SourcePath.Length);
-                    relPath += SourceFileInfo.RelativeSourceFilePath;
-                    string[] dirs = relPath.Split(new Char[] { Path.DirectorySeparatorChar });
-                    for (int i = 1; i < dirs.Length; i++)
-                    {
-                        parentFolderPrefix += PARENTFOLDER;
-                    }
-                }
->>>>>>> 734be706
-
                 return Path.GetRelativePath(TargetPath, SourceFileInfo.SourcePath);
 #endif
             }
