﻿<Project Sdk="Microsoft.NET.Sdk">
  <PropertyGroup>
    <TargetFrameworks>net472;netcoreapp2.1</TargetFrameworks>
    <EnableDefaultItems>false</EnableDefaultItems>
    <EnablePInvokeAnalyzer>true</EnablePInvokeAnalyzer>

    <!-- 
      Clear AssemblyVersion => it will ensure that the AssemblyVersion is > 4.0.0.0.
      In turn, this will ensure that the net4x PresentationBuildTasks.dll 
      is always loaded directly instead of being matched against the GAC copy of the
      PresentationBuildTasks 4.0.0.0 that comes form the .NET Framework. 
      -->
    <AssemblyVersion />

    <!--
            Suppressed Compiler Warnings: 

                CS1058: A previous catch clause already catches all exceptions. All exceptions 
                thrown will be wrapped in a System.Runtime.CompilerServices.RuntimeWrappedException 
    -->
    <NoWarn>$(NoWarn);1058</NoWarn>

    <ResolveAssemblyWarnOrErrorOnTargetArchitectureMismatch>None</ResolveAssemblyWarnOrErrorOnTargetArchitectureMismatch>
    <AssemblyName>PresentationBuildTasks</AssemblyName>
    <DefineConstants>$(DefineConstants);PBTCOMPILER;PARSERM8BC;NEWLOADER;IGNORABLESUPPORT;ONLYMARKUPEXTENSIONS</DefineConstants>
    <BinPlaceRuntime>false</BinPlaceRuntime>
    <AutoGenerateBindingRedirects>true</AutoGenerateBindingRedirects>
    <GenerateBindingRedirectsOutputType>true</GenerateBindingRedirectsOutputType>
    <Platforms>AnyCPU;x64</Platforms>
    <AllowUnsafeBlocks>true</AllowUnsafeBlocks>
  </PropertyGroup>

  <ItemDefinitionGroup Condition="'$(CopyTransitiveReferences)'=='true'">
    <PackageReference>
      <PrivateAssets>None</PrivateAssets>
    </PackageReference>
  </ItemDefinitionGroup>
  <PropertyGroup>
    <CopyLocalLockFileAssemblies>true</CopyLocalLockFileAssemblies>
  </PropertyGroup>


  <!-- 
    Incorporate Microsoft.WinFX.targets in nuget packages under 
    content\targets\ 
  -->
  <ItemGroup>
    <PackagingContent Include="$(MSBuildThisFileDirectory)Microsoft.WinFX.props" SubFolder="root\targets" />
    <PackagingContent Include="$(MSBuildThisFileDirectory)Microsoft.WinFX.targets" SubFolder="root\targets" />
  </ItemGroup>

  <!--
    Limit the assemblies that are packaged into Microsoft.NET.Sdk.WindowsDesktop
  -->
  <ItemGroup Condition="'$(TargetFramework)'=='net472'">
    <PackagingAssemblyContent Include="PresentationBuildTasks.dll" />
    <PackagingAssemblyContent Include="System.Collections.Immutable.dll" />
    <PackagingAssemblyContent Include="System.Memory.dll" />
    <PackagingAssemblyContent Include="System.Numerics.Vectors.dll" />
    <PackagingAssemblyContent Include="System.Reflection.Metadata.dll" />
    <PackagingAssemblyContent Include="System.Reflection.MetadataLoadContext.dll" />
    <PackagingAssemblyContent Include="System.Runtime.CompilerServices.Unsafe.dll" />
  </ItemGroup>
  <ItemGroup Condition="'$(TargetFramework)'=='netcoreapp2.1'">
    <PackagingAssemblyContent Include="PresentationBuildTasks.dll" />
    <PackagingAssemblyContent Include="System.Reflection.MetadataLoadContext.dll" />
  </ItemGroup>


  <ItemGroup>
      <EmbeddedResource Include="Resources\Strings.resx" />
  </ItemGroup>

  <ItemGroup>
    <Compile Include="$(WpfCommonDir)src\System\LocalAppContext.cs" />
    <Compile Include="$(WpfCommonDir)src\System\AppContextDefaultValues.cs" />
    <Compile Include="System\AppContextDefaultValues.cs" />
    <Compile Include="MS\Internal\BuildTasksAppContextSwitches.cs" />
  </ItemGroup>
 
  
  <ItemGroup>
    <Compile Include="SR.cs" />
    <Compile Include="$(WpfCommonDir)src\System\SR.cs" >
      <Link>Common\System\SR.cs</Link>
    </Compile>

    <Compile Include="$(WpfSharedDir)\RefAssemblyAttrs.cs">
      <Link>Shared\RefAssemblyAttrs.cs</Link>
    </Compile>
    <Compile Include="$(WpfSharedDir)\MS\Internal\ResourceIDHelper.cs">
      <Link>Shared\MS\Internal\ResourceIDHelper.cs</Link>
    </Compile>
    <Compile Include="$(WpfSharedDir)\MS\Internal\SecurityHelper.cs">
      <Link>Shared\MS\Internal\SecurityHelper.cs</Link>
    </Compile>
    <Compile Include="$(WpfSharedDir)\MS\Internal\TokenizerHelper.cs">
      <Link>Shared\MS\Internal\TokenizerHelper.cs</Link>
    </Compile>
    <Compile Include="$(WpfSharedDir)\System\Windows\Markup\ReflectionHelper.cs">
      <Link>Shared\System\Windows\Markup\ReflectionHelper.cs</Link>
    </Compile>
    <Compile Include="$(WpfSharedDir)\MS\Internal\Xaml\Parser\SpecialBracketCharacters.cs">
      <Link>Shared\MS\Internal\Xaml\Parser\SpecialBracketCharacters.cs</Link>
    </Compile>
    <Compile Include="$(WpfSharedDir)\MS\Internal\CriticalExceptions.cs">
      <Link>Shared\MS\Internal\CriticalExceptions.cs</Link>
    </Compile>

    <Compile Include="$(WpfSourceDir)\WindowsBase\System\Windows\Markup\DateTimeConverter2.cs">
      <Link>WindowsBase\System\Windows\Markup\DateTimeConverter2.cs</Link>
    </Compile>
    <Compile Include="$(WpfSourceDir)\WindowsBase\System\Windows\Markup\TypeTypeConverter.cs">
      <Link>WindowsBase\System\Windows\Markup\TypeTypeConverter.cs</Link>
    </Compile>
    <Compile Include="$(WpfSharedDir)\System\Windows\Markup\RuntimeIdentifierPropertyAttribute.cs">
      <Link>Shared\System\Windows\Markup\RuntimeIdentifierPropertyAttribute.cs</Link>
    </Compile>
    <Compile Include="$(WpfSharedDir)\System\Windows\Markup\TypeConverterHelper.cs">
      <Link>Shared\System\Windows\Markup\TypeConverterHelper.cs</Link>
    </Compile>
    <Compile Include="$(WpfSharedDir)\System\Windows\Markup\XmlCompatibilityReader.cs">
      <Link>Shared\System\Windows\Markup\XmlCompatibilityReader.cs</Link>
    </Compile>
    <Compile Include="$(WpfSharedDir)\System\Windows\Markup\XmlWrappingReader.cs">
      <Link>Shared\System\Windows\Markup\XmlWrappingReader.cs</Link>
    </Compile>
    <Compile Include="$(WpfSourceDir)\WindowsBase\System\IO\Packaging\Compoundfile\FormatVersion.cs">
      <Link>WindowsBase\System\IO\Packaging\Compoundfile\FormatVersion.cs</Link>
    </Compile>
    <Compile Include="$(WpfSourceDir)\WindowsBase\System\IO\Packaging\Compoundfile\versionPair.cs">
      <Link>WindowsBase\System\IO\Packaging\Compoundfile\versionPair.cs</Link>
    </Compile>
    <Compile Include="$(WpfSourceDir)\WindowsBase\MS\Internal\IO\Packaging\Compoundfile\ContainerUtilities.cs">
      <Link>WindowsBase\MS\Internal\IO\Packaging\Compoundfile\ContainerUtilities.cs</Link>
    </Compile>
    <Compile Include="$(WpfSourceDir)\PresentationCore\MS\internal\Media\XamlSerializationHelper.cs">
      <Link>PresentationCore\MS\internal\Media\XamlSerializationHelper.cs</Link>
    </Compile>
    <Compile Include="$(WpfSourceDir)\PresentationCore\MS\internal\Media\ParserStreamGeometryContext.cs">
      <Link>PresentationCore\MS\internal\Media\ParserStreamGeometryContext.cs</Link>
    </Compile>
    <Compile Include="$(WpfSourceDir)\PresentationCore\System\Windows\Media\StreamGeometryContext.cs">
      <Link>PresentationCore\System\Windows\Media\StreamGeometryContext.cs</Link>
    </Compile>
    <Compile Include="$(WpfSourceDir)\PresentationCore\System\Windows\Media\ParsersCommon.cs">
      <Link>PresentationCore\System\Windows\Media\ParsersCommon.cs</Link>
    </Compile>
    <Compile Include="$(WpfSourceDir)\PresentationCore\System\Windows\LocalizationCategory.cs">
      <Link>PresentationCore\System\Windows\LocalizationCategory.cs</Link>
    </Compile>
    <Compile Include="$(WpfSourceDir)\PresentationCore\System\Windows\Media\Knowncolors.cs">
      <Link>PresentationCore\System\Windows\Media\Knowncolors.cs</Link>
    </Compile>
    <Compile Include="$(WpfSourceDir)\PresentationCore\System\Windows\Modifiability.cs">
      <Link>PresentationCore\System\Windows\Modifiability.cs</Link>
    </Compile>
    <Compile Include="$(WpfSourceDir)\PresentationCore\System\Windows\Readability.cs">
      <Link>PresentationCore\System\Windows\Readability.cs</Link>
    </Compile>
    <Compile Include="$(WpfSourceDir)\PresentationFramework\System\Windows\Markup\AttributeData.cs">
      <Link>PresentationFramework\System\Windows\Markup\AttributeData.cs</Link>
    </Compile>
    <Compile Include="$(WpfSourceDir)\PresentationFramework\System\Windows\Markup\BamlBinaryWriter.cs">
      <Link>PresentationFramework\System\Windows\Markup\BamlBinaryWriter.cs</Link>
    </Compile>
    <Compile Include="$(WpfSourceDir)\PresentationFramework\System\Windows\Markup\BamlMapTable.cs">
      <Link>PresentationFramework\System\Windows\Markup\BamlMapTable.cs</Link>
    </Compile>
    <Compile Include="$(WpfSourceDir)\PresentationFramework\System\Windows\Markup\BamlRecords.cs">
      <Link>PresentationFramework\System\Windows\Markup\BamlRecords.cs</Link>
    </Compile>
    <Compile Include="$(WpfSourceDir)\PresentationFramework\System\Windows\Markup\BamlRecordWriter.cs">
      <Link>PresentationFramework\System\Windows\Markup\BamlRecordWriter.cs</Link>
    </Compile>
    <Compile Include="$(WpfSourceDir)\PresentationFramework\System\Windows\Markup\BamlRecordHelper.cs">
      <Link>PresentationFramework\System\Windows\Markup\BamlRecordHelper.cs</Link>
    </Compile>
    <Compile Include="$(WpfSourceDir)\PresentationFramework\System\Windows\Markup\BamlVersionHeader.cs">
      <Link>PresentationFramework\System\Windows\Markup\BamlVersionHeader.cs</Link>
    </Compile>

    <Compile Include="$(WpfSourceDir)\PresentationFramework\System\Windows\Markup\KnownTypes.cs">
      <Link>PresentationFramework\System\Windows\Markup\KnownTypes.cs</Link>
    </Compile>
    <Compile Include="$(WpfSourceDir)\PresentationFramework\System\Windows\Markup\KnownTypesHelper.cs">
      <Link>PresentationFramework\System\Windows\Markup\KnownTypesHelper.cs</Link>
    </Compile>
    <Compile Include="$(WpfSourceDir)\PresentationFramework\System\Windows\Markup\XamlTypeMapper.cs">
      <Link>PresentationFramework\System\Windows\Markup\XamlTypeMapper.cs</Link>
    </Compile>
    <Compile Include="$(WpfSourceDir)\PresentationFramework\System\Windows\Markup\MarkupExtensionParser.cs">
      <Link>PresentationFramework\System\Windows\Markup\MarkupExtensionParser.cs</Link>
    </Compile>
    <Compile Include="$(WpfSourceDir)\PresentationFramework\System\Windows\Markup\ParserContext.cs">
      <Link>PresentationFramework\System\Windows\Markup\ParserContext.cs</Link>
    </Compile>
    <Compile Include="$(WpfSourceDir)\PresentationFramework\System\Windows\Markup\ParserHooks.cs">
      <Link>PresentationFramework\System\Windows\Markup\ParserHooks.cs</Link>
    </Compile>
    <Compile Include="$(WpfSourceDir)\PresentationFramework\System\Windows\Markup\ParserStack.cs">
      <Link>PresentationFramework\System\Windows\Markup\ParserStack.cs</Link>
    </Compile>
    <Compile Include="$(WpfSourceDir)\PresentationFramework\System\Windows\Markup\StyleModeStack.cs">
      <Link>PresentationFramework\System\Windows\Markup\StyleModeStack.cs</Link>
    </Compile>
    <Compile Include="$(WpfSourceDir)\PresentationFramework\System\Windows\Markup\StyleXamlParser.cs">
      <Link>PresentationFramework\System\Windows\Markup\StyleXamlParser.cs</Link>
    </Compile>
    <Compile Include="$(WpfSourceDir)\PresentationFramework\System\Windows\Markup\TemplateXamlParser.cs">
      <Link>PresentationFramework\System\Windows\Markup\TemplateXamlParser.cs</Link>
    </Compile>
    <Compile Include="$(WpfSourceDir)\PresentationFramework\System\Windows\Markup\TreeBuilder.cs">
      <Link>PresentationFramework\System\Windows\Markup\TreeBuilder.cs</Link>
    </Compile>
    <Compile Include="$(WpfSourceDir)\PresentationFramework\System\Windows\Markup\TypeContext.cs">
      <Link>PresentationFramework\System\Windows\Markup\TypeContext.cs</Link>
    </Compile>
    <Compile Include="$(WpfSourceDir)\PresentationFramework\System\Windows\Markup\XamlBrushSerializer.cs">
      <Link>PresentationFramework\System\Windows\Markup\XamlBrushSerializer.cs</Link>
    </Compile>
    <Compile Include="$(WpfSourceDir)\PresentationFramework\System\Windows\Markup\XamlPoint3DCollectionSerializer.cs">
      <Link>PresentationFramework\System\Windows\Markup\XamlPoint3DCollectionSerializer.cs</Link>
    </Compile>
    <Compile Include="$(WpfSourceDir)\PresentationFramework\System\Windows\Markup\XamlVector3DCollectionSerializer.cs">
      <Link>PresentationFramework\System\Windows\Markup\XamlVector3DCollectionSerializer.cs</Link>
    </Compile>
    <Compile Include="$(WpfSourceDir)\PresentationFramework\System\Windows\Markup\XamlPointCollectionSerializer.cs">
      <Link>PresentationFramework\System\Windows\Markup\XamlPointCollectionSerializer.cs</Link>
    </Compile>
    <Compile Include="$(WpfSourceDir)\PresentationFramework\System\Windows\Markup\XamlInt32CollectionSerializer.cs">
      <Link>PresentationFramework\System\Windows\Markup\XamlInt32CollectionSerializer.cs</Link>
    </Compile>
    <Compile Include="$(WpfSourceDir)\PresentationFramework\System\Windows\Markup\XamlPathDataSerializer.cs">
      <Link>PresentationFramework\System\Windows\Markup\XamlPathDataSerializer.cs</Link>
    </Compile>
    <Compile Include="$(WpfSourceDir)\PresentationFramework\System\Windows\Markup\XamlNodes.cs">
      <Link>PresentationFramework\System\Windows\Markup\XamlNodes.cs</Link>
    </Compile>
    <Compile Include="$(WpfSourceDir)\PresentationFramework\System\Windows\Markup\XAMLParseException.cs">
      <Link>PresentationFramework\System\Windows\Markup\XAMLParseException.cs</Link>
    </Compile>
    <Compile Include="$(WpfSourceDir)\PresentationFramework\System\Windows\Markup\XamlParser.cs">
      <Link>PresentationFramework\System\Windows\Markup\XamlParser.cs</Link>
    </Compile>
    <Compile Include="$(WpfSourceDir)\PresentationFramework\System\Windows\Markup\XamlSerializer.cs">
      <Link>PresentationFramework\System\Windows\Markup\XamlSerializer.cs</Link>
    </Compile>
    <Compile Include="$(WpfSourceDir)\PresentationFramework\System\Windows\Markup\XamlStyleSerializer.cs">
      <Link>PresentationFramework\System\Windows\Markup\XamlStyleSerializer.cs</Link>
    </Compile>
    <Compile Include="$(WpfSourceDir)\PresentationFramework\System\Windows\Markup\XamlTemplateSerializer.cs">
      <Link>PresentationFramework\System\Windows\Markup\XamlTemplateSerializer.cs</Link>
    </Compile>
    <Compile Include="$(WpfSourceDir)\PresentationFramework\System\Windows\Markup\XamlReaderConstants.cs">
      <Link>PresentationFramework\System\Windows\Markup\XamlReaderConstants.cs</Link>
    </Compile>
    <Compile Include="$(WpfSourceDir)\PresentationFramework\System\Windows\Markup\XamlReaderHelper.cs">
      <Link>PresentationFramework\System\Windows\Markup\XamlReaderHelper.cs</Link>
    </Compile>
    <Compile Include="$(WpfSourceDir)\PresentationFramework\System\Windows\Markup\XmlAttributeProperties.cs">
      <Link>PresentationFramework\System\Windows\Markup\XmlAttributeProperties.cs</Link>
    </Compile>
    <Compile Include="$(WpfSourceDir)\PresentationFramework\System\Windows\Markup\XmlnsCache.cs">
      <Link>PresentationFramework\System\Windows\Markup\XmlnsCache.cs</Link>
    </Compile>
    <Compile Include="$(WpfSourceDir)\PresentationFramework\System\Windows\Markup\XmlnsDictionary.cs">
      <Link>PresentationFramework\System\Windows\Markup\XmlnsDictionary.cs</Link>
    </Compile>
    <Compile Include="$(WpfSourceDir)\PresentationFramework\System\Windows\SystemResourceKey.cs">
      <Link>PresentationFramework\System\Windows\SystemResourceKey.cs</Link>
    </Compile>
    <Compile Include="$(WpfSourceDir)\PresentationFramework\MS\Internal\Globalization\LocalizationComments.cs">
      <Link>PresentationFramework\MS\Internal\Globalization\LocalizationComments.cs</Link>
    </Compile>

    <Compile Include="MS\Internal\Localization\LocalizationDirectivesToLocFile.cs" />
    <Compile Include="MS\Internal\Localization\LocalizationParserHooks.cs" />
<<<<<<< HEAD
    <Compile Include="Ms\Internal\MarkupCompiler\CompilationUnit.cs" />
    <Compile Include="Ms\Internal\MarkupCompiler\FileUnit.cs" />
    <Compile Include="Ms\Internal\MarkupCompiler\MarkupCompiler.cs" />
    <Compile Include="Ms\Internal\MarkupCompiler\NETFrameworkGetRelativePath.cs" />
    <Compile Include="Ms\Internal\MarkupCompiler\ParserExtension.cs" />
=======
    <Compile Include="MS\Internal\MarkupCompiler\AssemblyVersionParseException.cs" />
    <Compile Include="MS\Internal\MarkupCompiler\CompilationUnit.cs" />
    <Compile Include="MS\Internal\MarkupCompiler\FileUnit.cs" />
    <Compile Include="MS\Internal\MarkupCompiler\MarkupCompiler.cs" />
    <Compile Include="MS\Internal\MarkupCompiler\ParserExtension.cs" />
    <Compile Include="MS\Internal\MarkupCompiler\VersionHelper.cs" />
>>>>>>> 734be706
    <Compile Include="MS\Internal\Shared\SourceFileInfo.cs" />
    <Compile Include="MS\Internal\Tasks\Shared.cs" />
    <Compile Include="MS\Internal\Tasks\TaskHelper.cs" />
    <Compile Include="MS\Internal\Tasks\CompilerWrapper.cs" />
    <Compile Include="MS\Internal\Tasks\CompilerState.cs" />
    <Compile Include="MS\Internal\Tasks\CompilerLocalReference.cs" />
    <Compile Include="MS\Internal\Tasks\IncrementalCompileAnalyzer.cs" />
    <Compile Include="MS\Internal\Tasks\IPersistFileCheckSum.cs" />
    <Compile Include="MS\Internal\Tasks\IVsMSBuildTaskFileManager.cs" />
    <Compile Include="MS\Internal\Tasks\TaskFileService.cs" />
    <Compile Include="Microsoft\Build\Tasks\Windows\MergeLocalizationDirectives.cs" />
    <Compile Include="Microsoft\Build\Tasks\Windows\MarkupCompilePass1.cs" />
    <Compile Include="Microsoft\Build\Tasks\Windows\MarkupCompilePass2.cs" />
    <Compile Include="Microsoft\Build\Tasks\Windows\FileClassifier.cs" />
    <Compile Include="Microsoft\Build\Tasks\Windows\UidManager.cs" />
    <Compile Include="Microsoft\Build\Tasks\Windows\UpdateManifestForBrowserApplication.cs" />
    <Compile Include="Microsoft\Build\Tasks\Windows\ResourcesGenerator.cs" />
    <Compile Include="Microsoft\Build\Tasks\Windows\GenerateTemporaryTargetAssembly.cs" />
  </ItemGroup>

  <ItemGroup Condition="$(TargetFramework.StartsWith('net4'))">
    <Reference Include="mscorlib" />
    <Reference Include="System" />
    <Reference Include="System.Core" />
    <Reference Include="System.Xml" />
  </ItemGroup>

  <ItemGroup>
    <PackageReference Include="Microsoft.Build.Framework" Version="$(MicrosoftBuildFrameworkPackageVersion)" />
    <PackageReference Include="Microsoft.Build.Utilities.Core" Version="$(MicrosoftBuildUtilitiesCorePackageVersion)" />
    <PackageReference Include="System.Reflection.MetadataLoadContext" Version="$(SystemReflectionMetadataLoadContextVersion)" />

    <!-- 
      Provide specific/old versions for PresentationBuildTasks which needs to run inside MSBuild
    -->
<<<<<<< HEAD
    <PackageReference Include="System.CodeDom" Version="4.4.0" />
    
=======
    <PackageReference Include="System.CodeDom" Version="$(SystemCodeDomPackageVersionForPresentationBuildTasks)" />
>>>>>>> 734be706
  </ItemGroup>

</Project><|MERGE_RESOLUTION|>--- conflicted
+++ resolved
@@ -276,20 +276,12 @@
 
     <Compile Include="MS\Internal\Localization\LocalizationDirectivesToLocFile.cs" />
     <Compile Include="MS\Internal\Localization\LocalizationParserHooks.cs" />
-<<<<<<< HEAD
-    <Compile Include="Ms\Internal\MarkupCompiler\CompilationUnit.cs" />
-    <Compile Include="Ms\Internal\MarkupCompiler\FileUnit.cs" />
-    <Compile Include="Ms\Internal\MarkupCompiler\MarkupCompiler.cs" />
-    <Compile Include="Ms\Internal\MarkupCompiler\NETFrameworkGetRelativePath.cs" />
-    <Compile Include="Ms\Internal\MarkupCompiler\ParserExtension.cs" />
-=======
     <Compile Include="MS\Internal\MarkupCompiler\AssemblyVersionParseException.cs" />
     <Compile Include="MS\Internal\MarkupCompiler\CompilationUnit.cs" />
     <Compile Include="MS\Internal\MarkupCompiler\FileUnit.cs" />
     <Compile Include="MS\Internal\MarkupCompiler\MarkupCompiler.cs" />
     <Compile Include="MS\Internal\MarkupCompiler\ParserExtension.cs" />
     <Compile Include="MS\Internal\MarkupCompiler\VersionHelper.cs" />
->>>>>>> 734be706
     <Compile Include="MS\Internal\Shared\SourceFileInfo.cs" />
     <Compile Include="MS\Internal\Tasks\Shared.cs" />
     <Compile Include="MS\Internal\Tasks\TaskHelper.cs" />
@@ -325,12 +317,7 @@
     <!-- 
       Provide specific/old versions for PresentationBuildTasks which needs to run inside MSBuild
     -->
-<<<<<<< HEAD
-    <PackageReference Include="System.CodeDom" Version="4.4.0" />
-    
-=======
     <PackageReference Include="System.CodeDom" Version="$(SystemCodeDomPackageVersionForPresentationBuildTasks)" />
->>>>>>> 734be706
   </ItemGroup>
 
 </Project>